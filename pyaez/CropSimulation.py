"""
PyAEZ version 2.2 (Dec 2023)
This CropSimulation Class simulates all the possible crop cycles to find 
the best crop cycle that produces maximum yield for a particular grid
2020: N. Lakmal Deshapriya
2022/2023: Swun Wunna Htet, Kittiphon Boonma
<<<<<<< HEAD
2023 (Dec): Swun Wunna Htet

Modifications
1.  Minimum cycle length checking logic added to crop simulation.
2.  New crop parameters: minimum cycle length, maximum cycle length, plant height is added logic added.
=======

Bug fixes:
2/4/2024: Fixes TSUM screening activation when TSUM thresholds are not provided.
>>>>>>> b5fc1b68
"""

import numpy as np
import pandas as pd
import math
try:
    import gdal
except:
    from osgeo import gdal

from pyaez import UtilitiesCalc,BioMassCalc,ETOCalc,CropWatCalc,ThermalScreening, LGPCalc

class CropSimulation(object):

    def __init__(self):
        """Initiate a Class instance
        """        
        self.set_mask = False
        self.set_tclimate_screening = False
        self.set_lgpt_screening = False
        self.set_Tsum_screening = False
        self.set_Permafrost_screening = False  
        self.set_adjustment = False 
        self.setTypeBConstraint = False
        self.set_monthly = False

    def setMonthlyClimateData(self, min_temp, max_temp, precipitation, short_rad, wind_speed, rel_humidity):
        """Load MONTHLY climate data into the Class and calculate the Reference Evapotranspiration (ETo)

        Args:
            min_temp (3D NumPy): Monthly minimum temperature [Celcius]
            max_temp (3D NumPy): Monthly maximum temperature [Celcius]
            precipitation (3D NumPy): Monthly total precipitation [mm/day]
            short_rad (3D NumPy): Monthly solar radiation [W/m2]
            wind_speed (3D NumPy): Monthly windspeed at 2m altitude [m/s]
            rel_humidity (3D NumPy): Monthly relative humidity [percentage decimal, 0-1]
        Return:
            None.
        """
        rel_humidity[rel_humidity > 0.99] = 0.99
        rel_humidity[rel_humidity < 0.05] = 0.05
        short_rad[short_rad < 0] = 0
        wind_speed[wind_speed < 0] = 0
        self.minT_monthly = min_temp
        self.maxT_monthly = max_temp
        self.totalPrec_monthly = precipitation
        self.shortRad_monthly = short_rad
        self.wind2m_monthly = wind_speed
        self.rel_humidity_monthly = rel_humidity
        self.meanT_daily = np.zeros((self.im_height, self.im_width, 365))
        self.totalPrec_daily = np.zeros((self.im_height, self.im_width, 365))
        self.pet_daily = np.zeros((self.im_height, self.im_width, 365))
        self.minT_daily = np.zeros((self.im_height, self.im_width, 365))
        self.maxT_daily = np.zeros((self.im_height, self.im_width, 365))

        # Interpolate monthly to daily data
        obj_utilities = UtilitiesCalc.UtilitiesCalc()

        self.meanT_monthly = 0.5*(min_temp+max_temp)

        for i_row in range(self.im_height):
            for i_col in range(self.im_width):

                if self.set_mask:
                    if self.im_mask[i_row, i_col] == self.nodata_val:
                        continue

                self.meanT_daily[i_row, i_col, :] = obj_utilities.interpMonthlyToDaily(
                    self.meanT_monthly[i_row, i_col, :], 1, 365)
                self.totalPrec_daily[i_row, i_col, :] = obj_utilities.interpMonthlyToDaily(
                    precipitation[i_row, i_col, :], 1, 365, no_minus_values=True)
                self.minT_daily[i_row, i_col, :] = obj_utilities.interpMonthlyToDaily(
                    min_temp[i_row, i_col, :], 1, 365)
                self.maxT_daily[i_row, i_col, :] = obj_utilities.interpMonthlyToDaily(
                    max_temp[i_row, i_col, :], 1, 365)
                radiation_daily = obj_utilities.interpMonthlyToDaily(
                    short_rad[i_row, i_col, :], 1, 365, no_minus_values=True)
                wind_daily = obj_utilities.interpMonthlyToDaily(
                    wind_speed[i_row, i_col, :], 1, 365, no_minus_values=True)
                rel_humidity_daily = obj_utilities.interpMonthlyToDaily(
                    rel_humidity[i_row, i_col, :], 1, 365, no_minus_values=True)

                # calculation of reference evapotranspiration (ETo)
                obj_eto = ETOCalc.ETOCalc(
                    1, 365, self.latitude[i_row, i_col], self.elevation[i_row, i_col])
                # convert w/m2 to MJ/m2/day
                shortrad_daily_MJm2day = (radiation_daily*3600*24)/1000000
                obj_eto.setClimateData(
                    self.minT_daily[i_row, i_col, :], self.maxT_daily[i_row, i_col, :], wind_daily, shortrad_daily_MJm2day, rel_humidity_daily)
                self.pet_daily[i_row, i_col, :] = obj_eto.calculateETO()

        # Sea-level adjusted mean temperature
        self.meanT_daily_sealevel = self.meanT_daily + \
            np.tile(np.reshape(self.elevation/100*0.55,
                    (self.im_height, self.im_width, 1)), (1, 1, 365))
        # P over PET ratio(to eliminate nan in the result, nan is replaced with zero)
        self.P_by_PET_daily = np.divide(
            self.totalPrec_daily, self.pet_daily, out=np.zeros_like(self.totalPrec_daily), where=(self.pet_daily != 0))

        self.set_monthly=True

    def setDailyClimateData(self, min_temp, max_temp, precipitation, short_rad, wind_speed, rel_humidity):
        """Load DAILY climate data into the Class and calculate the Reference Evapotranspiration (ETo)

        Args:
            min_temp (3D NumPy): Daily minimum temperature [Celcius]
            max_temp (3D NumPy): Daily maximum temperature [Celcius]
            precipitation (3D NumPy): Daily total precipitation [mm/day]
            short_rad (3D NumPy): Daily solar radiation [W/m2]
            wind_speed (3D NumPy): Daily windspeed at 2m altitude [m/s]
            rel_humidity (3D NumPy): Daily relative humidity [percentage decimal, 0-1]
        Return:
            None.
        """

        rel_humidity[rel_humidity > 0.99] = 0.99
        rel_humidity[rel_humidity < 0.05] = 0.05
        short_rad[short_rad < 0] = 0
        self.minT_daily = min_temp
        self.maxT_daily = max_temp
        self.totalPrec_daily = precipitation
        self.shortRad_daily = short_rad
        self.wind2m_daily = wind_speed
        self.rel_humidity_daily = rel_humidity

        self.meanT_daily = np.zeros((self.im_height, self.im_width, 365))
        self.totalPrec_daily = np.zeros((self.im_height, self.im_width, 365))
        self.pet_daily = np.zeros((self.im_height, self.im_width, 365))


        for i_row in range(self.im_height):
            for i_col in range(self.im_width):

                if self.set_mask:
                    if self.im_mask[i_row, i_col] == self.nodata_val:
                        continue

                self.meanT_daily[i_row, i_col, :] = 0.5 * \
                    (min_temp[i_row, i_col, :]+max_temp[i_row, i_col, :])
                self.totalPrec_daily[i_row, i_col,:] = precipitation[i_row, i_col, :]

                # calculation of reference evapotranspiration (ETo)
                obj_eto = ETOCalc.ETOCalc(
                    1, 365, self.latitude[i_row, i_col], self.elevation[i_row, i_col])
                # convert w/m2 to MJ/m2/day
                shortrad_daily_MJm2day = (
                    short_rad[i_row, i_col, :]*3600*24)/1000000
                obj_eto.setClimateData(min_temp[i_row, i_col, :], max_temp[i_row, i_col, :],
                                       wind_speed[i_row, i_col, :], shortrad_daily_MJm2day, rel_humidity[i_row, i_col, :])
                self.pet_daily[i_row, i_col, :] = obj_eto.calculateETO()

        # sea level temperature
        self.meanT_daily_sealevel = self.meanT_daily + \
            np.tile(np.reshape(self.elevation/100*0.55,
                    (self.im_height, self.im_width, 1)), (1, 1, 365))
        # P over PET ratio (to eliminate nan in the result, nan is replaced with zero)
        self.P_by_PET_daily = np.divide(
            self.totalPrec_daily, self.pet_daily, out=np.zeros_like(self.totalPrec_daily), where=(self.pet_daily != 0))
        self.set_monthly = False

    def setLocationTerrainData(self, lat_min, lat_max, elevation):
        """Load geographical extents and elevation data in to the Class, 
           and create a latitude map

        Args:
            lat_min (float): the minimum latitude of the AOI in decimal degrees
            lat_max (float): the maximum latitude of the AOI in decimal degrees
            elevation (2D NumPy): elevation map in metres
        Return:
            None.
        """
        self.elevation = elevation
        self.im_height = elevation.shape[0]
        self.im_width = elevation.shape[1]
        self.latitude = UtilitiesCalc.UtilitiesCalc().generateLatitudeMap(lat_min, lat_max, self.im_height, self.im_width)
    
    # For this function, we need to explain how to set up excel sheet in the User Guide (Important)
    def readCropandCropCycleParameters(self, file_path, crop_name):
        """
        Mandatory function to import the excel sheet of crop-specific parameters,
        crop water requirements, management info, perennial adjustment parameters,
        and TSUM screening thresholds.

        Parameters
        ----------
        file_path : String.
            The file path of the external excel sheet in xlsx.
        crop_name : String.
            Unique name of crop for crop simulation.

        Returns
        -------
        None.

        """

        self.crop_name = crop_name
        df = pd.read_excel(file_path)

        crop_df_index = df.index[df['Crop_name'] == crop_name].tolist()[0]
        crop_df = df.loc[df['Crop_name'] == crop_name]

        self.setCropParameters(LAI=crop_df['LAI'][crop_df_index], HI=crop_df['HI'][crop_df_index], legume=crop_df['legume'][crop_df_index], adaptability=int(crop_df['adaptability'][crop_df_index]), cycle_len=int(crop_df['cycle_len'][crop_df_index]), D1=crop_df['D1']
                               [crop_df_index], D2=crop_df['D2'][crop_df_index], min_temp=crop_df['min_temp'][crop_df_index], aLAI=crop_df['aLAI'][crop_df_index], bLAI=crop_df['bLAI'][crop_df_index], aHI=crop_df['aHI'][crop_df_index], bHI=crop_df['bHI'][crop_df_index],
                               min_cycle_len=crop_df['min_cycle_len'][crop_df_index], max_cycle_len=crop_df['max_cycle_len'][crop_df_index], plant_height = crop_df['height'][crop_df_index])
        self.setCropCycleParameters(stage_per=[crop_df['stage_per_1'][crop_df_index], crop_df['stage_per_2'][crop_df_index], crop_df['stage_per_3'][crop_df_index], crop_df['stage_per_4'][crop_df_index]], kc=[crop_df['kc_0'][crop_df_index], crop_df['kc_1'][crop_df_index], crop_df['kc_2']
                                    [crop_df_index]], kc_all=crop_df['kc_all'][crop_df_index], yloss_f=[crop_df['yloss_f0'][crop_df_index], crop_df['yloss_f1'][crop_df_index], crop_df['yloss_f2'][crop_df_index], crop_df['yloss_f3'][crop_df_index]], yloss_f_all=crop_df['yloss_f_all'][crop_df_index])
        # perennial = 1, annual = 0
        if crop_df['annual/perennial flag'][crop_df_index] == 1:
            self.perennial = True
        else:
            self.perennial = False

<<<<<<< HEAD
        # If users provide all TSUM thresholds, TSUM screening will be done. Otherwise, TSUM screening will not be activated.
        if np.all([crop_df['LnS'][crop_df_index] != np.nan, crop_df['LsO'][crop_df_index] != np.nan, crop_df['LO'][crop_df_index] != np.nan, crop_df['HnS'][crop_df_index] != np.nan, crop_df['HsO'][crop_df_index] != np.nan, crop_df['HO'][crop_df_index] != np.nan]):
=======
        # If users provide all TSUM thresholds, TSUM screening
        if np.any([math.isnan(crop_df['LnS'][crop_df_index]), math.isnan(crop_df['LsO'][crop_df_index]), math.isnan(crop_df['LO'][crop_df_index]), math.isnan(crop_df['HnS'][crop_df_index]), math.isnan(crop_df['HsO'][crop_df_index]), math.isnan(crop_df['HO'][crop_df_index])]):
            self.set_Tsum_screening = False
        else:
>>>>>>> b5fc1b68
            self.setTSumScreening(LnS=crop_df['LnS'][crop_df_index], LsO=crop_df['LsO'][crop_df_index], LO=crop_df['LO'][crop_df_index],
                                  HnS=crop_df['HnS'][crop_df_index], HsO=crop_df['HsO'][crop_df_index], HO=crop_df['HO'][crop_df_index])

        # releasing memory
        del (crop_df_index, crop_df)


    def setSoilWaterParameters(self, Sa, pc):
        """This function allow user to set up the parameters related to the soil water storage.

        Args:
            Sa (float or 2D numpy): Available  soil moisture holding capacity
            pc (float): Soil water depletion fraction below which ETa<ETo
        """        
        self.Sa = Sa  # available soil moisture holding capacity (mm/m) , assumption
        self.pc = pc  # soil water depletion fraction below which ETa < ETo (from literature)

    
    
    """Supporting functions nested within the mandatory functions"""

    def setCropParameters(self, LAI, HI, legume, adaptability, cycle_len, D1, D2, min_temp, aLAI, bLAI, aHI, bHI, min_cycle_len, max_cycle_len, plant_height):
        """This function allows users to set up the main crop parameters necessary for PyAEZ.

        Args:
            LAI (float): Leaf Area Index
            HI (float): Harvest Index
            legume (binary, yes=1, no=0): Is the crop legume?
            adaptability (int): Crop adaptability clases (1-4)
            cycle_len (int): Length of crop cycle
            D1 (float): Rooting depth at the beginning of the crop cycle [m]
            D2 (float): Rooting depth after crop maturity [m]
            min_temp (int or float): minimum temperature requirement of the crop [deg C]
            aLAI (int or float): alpha LAI adjustment parameter
            bLAI (int or float): beta LAI adjustment parameter
            min_cycle_len (int): minimum cycle length [days]
            max_cycle_len (int): maximum cycle length [days]
            plant_height (int or float): plant height [m]
        """
        self.LAi = LAI  # leaf area index
        self.HI = HI  # harvest index
        self.legume = legume  # binary value
        self.adaptability = adaptability  # one of [1,2,3,4] classes
        self.cycle_len = cycle_len  # length of growing period
        self.D1 = D1  # rooting depth 1 (m)
        self.D2 = D2  # rooting depth 2 (m)
        self.min_temp = min_temp  # minimum temperature
        self.aLAI = aLAI
        self.bLAI = bLAI
        self.aHI = aHI
        self.bHI = bHI
        self.min_cycle_len = min_cycle_len
        self.max_cycle_len = max_cycle_len
        self.plant_height= plant_height

    def setCropCycleParameters(self, stage_per, kc, kc_all, yloss_f, yloss_f_all):
        self.d_per = stage_per  # Percentage for D1, D2, D3, D4 stages
        self.kc = kc  # 3 crop water requirements for initial, reproductive, the end of the maturation stages
        self.kc_all = kc_all  # crop water requirements for entire growth cycle
        self.yloss_f = yloss_f  # yield loss for D1, D2, D3, D4
        self.yloss_f_all = yloss_f_all  # yield loss for entire growth cycle

    
    
    '''Additional optional functions'''

    # set mask of study area, this is optional
    def setStudyAreaMask(self, admin_mask, no_data_value):
        """Set clipping mask of the area of interest (optional)

        Args:
            admin_mask (2D NumPy/Binary): mask to extract only region of interest
            no_data_value (int): pixels with this value will be omitted during PyAEZ calculations
        Return:
            None.
        """
        self.im_mask = admin_mask
        self.nodata_val = no_data_value
        self.set_mask = True

    def getThermalClimate(self):
        """Classification of rainfall and temperature seasonality into thermal climate classes

        Returns:
            2D NumPy: Thermal Climate classification
        """
        # Note that currently, this thermal climate is designed only for the northern hemisphere, southern hemisphere is not implemented yet.
        thermal_climate = np.zeros(
            (self.im_height, self.im_width), dtype=np.int8)

        for i_row in range(self.im_height):
            for i_col in range(self.im_width):

                if self.set_mask:
                    if self.im_mask[i_row, i_col] == self.nodata_val:
                        continue

                # converting daily to monthly
                obj_utilities = UtilitiesCalc.UtilitiesCalc()
                meanT_monthly_sealevel = obj_utilities.averageDailyToMonthly(
                    self.meanT_daily_sealevel[i_row, i_col, :])
                meanT_monthly = obj_utilities.averageDailyToMonthly(
                    self.meanT_daily[i_row, i_col, :])
                P_by_PET_monthly = obj_utilities.averageDailyToMonthly(
                    self.P_by_PET_daily[i_row, i_col, :])

                if self.set_mask:
                    if self.im_mask[i_row, i_col] == self.nodata_val:
                        continue

                # Seasonal parameters
                summer_PET0 = np.sum(P_by_PET_monthly[3:9])
                winter_PET0 = np.sum(
                    [P_by_PET_monthly[9::], P_by_PET_monthly[0:3]])
                Ta_diff = np.max(meanT_monthly_sealevel) - \
                    np.min(meanT_monthly_sealevel)

                # Tropics
                if np.min(meanT_monthly_sealevel) >= 18. and Ta_diff < 15.:
                    if np.mean(meanT_monthly) < 20.:
                        thermal_climate[i_row, i_col] = 2  # Tropical highland
                    else:
                        thermal_climate[i_row, i_col] = 1  # Tropical lowland

                # SubTropic
                elif np.min(meanT_monthly_sealevel) >= 5. and np.sum(meanT_monthly_sealevel >= 10) >= 8:
                    if np.sum(self.totalPrec_daily[i_row, i_col, :]) < 250:
                        # 'Subtropics Low Rainfall
                        thermal_climate[i_row, i_col] = 3
                    elif self.latitude[i_row, i_col] >= 0:
                        if summer_PET0 >= winter_PET0:
                            # Subtropics Summer Rainfall
                            thermal_climate[i_row, i_col] = 4
                        else:
                            # Subtropics Winter Rainfall
                            thermal_climate[i_row, i_col] = 5
                    else:
                        if summer_PET0 >= winter_PET0:
                            # Subtropics Winter Rainfall
                            thermal_climate[i_row, i_col] = 5
                        else:
                            # Subtropics Summer Rainfall
                            thermal_climate[i_row, i_col] = 4

                # Temperate
                elif np.sum(meanT_monthly_sealevel >= 10) >= 4:
                    if Ta_diff <= 20:
                        # Oceanic Temperate
                        thermal_climate[i_row, i_col] = 6
                    elif Ta_diff <= 35:
                        # Sub-Continental Temperate
                        thermal_climate[i_row, i_col] = 7
                    else:
                        # Continental Temperate
                        thermal_climate[i_row, i_col] = 8

                elif np.sum(meanT_monthly_sealevel >= 10) >= 1:
                    # Boreal
                    if Ta_diff <= 20:
                        # Oceanic Boreal
                        thermal_climate[i_row, i_col] = 9
                    elif Ta_diff <= 35:
                        # Sub-Continental Boreal
                        thermal_climate[i_row, i_col] = 10
                    else:
                        # Continental Boreal
                        thermal_climate[i_row, i_col] = 11
                else:
                    # Arctic
                    thermal_climate[i_row, i_col] = 12

        if self.set_mask:
            return np.where(self.im_mask, thermal_climate, np.nan)
        else:
            return thermal_climate
    
    def getThermalLGP5(self):
        """Calculate Thermal Length of Growing Period (LGPt) with 
        temperature threshold of 5 degree Celcius

        Returns:
            2D numpy: The accumulated number of days with daily mean 
                      temperature is above 5 degree Celcius
        """
        lgpt5 = np.sum(self.meanT_daily >= 5, axis=2)
        if self.set_mask:
            lgpt5 = np.where(self.im_mask, lgpt5, np.nan)

        self.lgpt5 = lgpt5.copy()
        return lgpt5

    def getThermalLGP10(self):
        """Calculate Thermal Length of Growing Period (LGPt) with
        temperature threshold of 10 degree Celcius

        Returns:
            2D numpy: The accumulated number of days with daily mean
                      temperature is above 10 degree Celcius
        """

        lgpt10 = np.sum(self.meanT_daily >= 10, axis=2)
        if self.set_mask:
            lgpt10 = np.where(self.im_mask, lgpt10, np.nan)

        self.lgpt10 = lgpt10.copy()
        return lgpt10
    
    def getLGP(self, Sa=100., D=1.):
        """Calculate length of growing period (LGP)

        Args:
            Sa (float, optional): Available soil moisture holding capacity [mm/m]. Defaults to 100..
            D (float, optional): Rooting depth. Defaults to 1..

        Returns:
           2D NumPy: Length of Growing Period
        """
        # ============================
        kc_list = np.array([0.0, 0.1, 0.2, 0.5, 1.0])
        # ============================
        Txsnm = 0.  # Txsnm - snow melt temperature threshold
        Fsnm = 5.5  # Fsnm - snow melting coefficient
        Sb_old = 0.
        Wb_old = 0.
        # ============================
        Tx365 = self.maxT_daily.copy()
        Ta365 = self.meanT_daily.copy()
        Pcp365 = self.totalPrec_daily.copy()
        self.Eto365 = self.pet_daily.copy()  # Eto
        self.Etm365 = np.zeros(Tx365.shape)
        self.Eta365 = np.zeros(Tx365.shape)
        self.Sb365 = np.zeros(Tx365.shape)
        self.Wb365 = np.zeros(Tx365.shape)
        self.Wx365 = np.zeros(Tx365.shape)
        self.kc365 = np.zeros(Tx365.shape)
        meanT_daily_new = np.zeros(Tx365.shape)
        self.maxT_daily_new = np.zeros(Tx365.shape)
        lgp_tot = np.zeros((self.im_height, self.im_width))
        # ============================
        for i_row in range(self.im_height):
            for i_col in range(self.im_width):

                lgpt5_point = self.lgpt5[i_row, i_col]

                totalPrec_monthly = UtilitiesCalc.UtilitiesCalc().averageDailyToMonthly(
                    self.totalPrec_daily[i_row, i_col, :])
                meanT_daily_point = Ta365[i_row, i_col, :]
                istart0, istart1 = LGPCalc.rainPeak(
                    totalPrec_monthly, meanT_daily_point, lgpt5_point)
                # ----------------------------------
                if self.set_mask:
                    if self.im_mask[i_row, i_col] == self.nodata_val:
                        continue

                for doy in range(0, 365):
                    p = LGPCalc.psh(
                        0., self.Eto365[i_row, i_col, doy])
                    Eta_new, Etm_new, Wb_new, Wx_new, Sb_new, kc_new = LGPCalc.EtaCalc(
                        np.float64(Tx365[i_row, i_col, doy]), np.float64(
                            Ta365[i_row, i_col, doy]),
                        # Ta365[i_row, i_col, doy]),
                        np.float64(Pcp365[i_row, i_col, doy]), Txsnm, Fsnm, np.float64(
                            self.Eto365[i_row, i_col, doy]),
                        Wb_old, Sb_old, doy, istart0, istart1,
                        Sa, D, p, kc_list, lgpt5_point)

                    if Eta_new < 0.:
                        Eta_new = 0.

                    self.Eta365[i_row, i_col, doy] = Eta_new
                    self.Etm365[i_row, i_col, doy] = Etm_new
                    self.Wb365[i_row, i_col, doy] = Wb_new
                    self.Wx365[i_row, i_col, doy] = Wx_new
                    self.Sb365[i_row, i_col, doy] = Sb_new
                    self.kc365[i_row, i_col, doy] = kc_new

                    Wb_old = Wb_new
                    Sb_old = Sb_new
        # ============================================
        for i_row in range(self.im_height):
            for i_col in range(self.im_width):
                if self.set_mask:
                    if self.im_mask[i_row, i_col] == self.nodata_val:
                        continue
                Etm365X = np.append(
                    self.Etm365[i_row, i_col, :], self.Etm365[i_row, i_col, :])
                Eta365X = np.append(
                    self.Eta365[i_row, i_col, :], self.Eta365[i_row, i_col, :])
                islgp = LGPCalc.islgpt(self.meanT_daily[i_row, i_col, :])
                xx = LGPCalc.val10day(Eta365X)
                yy = LGPCalc.val10day(Etm365X)
                lgp_whole = xx[:365]/yy[:365]
                count = 0
                for i in range(len(lgp_whole)):
                    if islgp[i] == 1 and lgp_whole[i] >= 0.4:
                        count = count+1

                lgp_tot[i_row, i_col] = count

        if self.set_mask:
            return np.where(self.im_mask, lgp_tot, np.nan)
        else:
            return lgp_tot

    def ImportLGPandLGPT(self, lgp, lgpt5, lgpt10):
        """
        Mandatory step of input data required for crop simulation.
        This function is run before the actual crop simulation.

        Parameters
        ----------
        lgp : 2-D numpy array
            Length of Growing Period.
        lgpt5 : 2-D numpy array
            Temperature Growing Period at 5℃ threshold.
        lgpt10 : 2-D numpy array
            Temperature Growing Period at 10℃ threshold.

        Returns
        -------
        None.

        """
        self.LGP = lgp
        self.LGPT5 = lgpt5
        self.LGPT10 = lgpt10

    def adjustForPerennialCrop(self,  cycle_len, aLAI, bLAI, aHI, bHI, rain_or_irr):
        """If a perennial crop is introduced, PyAEZ will perform adjustment 
        on the Leaf Area Index (LAI) and the Harvest Index (HI) based 
        on the effective growing period.

        Args:
            aLAI (int): alpha coefficient for LAI
            bLAI (int): beta coefficient for LAI
            aHI (int): alpha coefficient for HI
            bHI (int): beta coefficient for HI
        """        
        if rain_or_irr == 'rain':
            # leaf area index adjustment for perennial crops
            self.LAi_rain = self.LAi * ((cycle_len-aLAI)/bLAI)
            # harvest index adjustment for perennial crops
            self.HI_rain = self.HI * ((cycle_len-aHI)/bHI)

        if rain_or_irr == 'irr':
            # leaf area index adjustment for perennial crops
            self.LAi_irr = self.LAi * ((cycle_len-aLAI)/bLAI)
            # harvest index adjustment for perennial crops
            self.HI_irr = self.HI * ((cycle_len-aHI)/bHI)

    """ Thermal Screening functions (Optional)"""

    def setThermalClimateScreening(self, t_climate, no_t_climate):
        """
        The thermal screening function omit out user-specified thermal climate classes
        not suitable for a particular crop for crop simulation. Using this optional 
        function will activate application of thermal climate screening in crop cycle simulation.
    

        Parameters
        ----------
        t_climate : 2-D numpy array
            Thermal Climate.
        no_t_climate : list
            A list of thermal climate classes not suitable for crop simulation.

        Returns
        -------
        None.

        """
        self.t_climate = t_climate
        self.no_t_climate = no_t_climate  # list of unsuitable thermal climate

        self.set_tclimate_screening = True

    # set suitability screening, this is also optional
    def setLGPTScreening(self, no_lgpt, optm_lgpt):
        """Set screening parameters for thermal growing period (LGPt)

        Args:
            no_lgpt (3-item list): 3 'not suitable' LGPt conditions
            optm_lgpt (3-item list): 3 'optimum' LGPt conditions
        """        
        self.no_lgpt = no_lgpt
        self.optm_lgpt = optm_lgpt

        self.set_lgpt_screening = True

    def setTSumScreening(self, LnS, LsO, LO, HnS, HsO, HO):
        """
        This thermal screening corresponds to Type A constraint (TSUM Screeing) of GAEZ which
        uses six TSUM thresholds for optimal, sub-optimal and not suitable conditions. Using 
        this optional function will activate application of TSUM screening in crop cycle simulation.
        

        Parameters
        ----------
        LnS : Integer
            Lower boundary of not-suitable accumulated heat unit range.
        LsO : Integer
            Lower boundary of sub-optimal accumulated heat unit range.
        LO : Integer
            Lower boundary of optimal accumulated heat unit range.
        HnS : Integer
            Upper boundary of not-suitable accumulated heat range.
        HsO : Integer
            Upper boundary of sub-optimal accumulated heat range.
        HO : Integer
            Upper boundary of not-suitable accumulated heat range.

        Returns
        -------
        None.

        """
        self.LnS = int(LnS)  # Lower boundary/ not suitable
        self.LsO = int(LsO)  # Lower boundary/ sub optimal
        self.LO = int(LO)  # Lower boundary / optimal
        self.HnS = int(HnS)  # Upper boundary/ not suitable
        self.HsO = int(HsO)  # Upper boundary / sub-optimal
        self.HO = int(HO)  # Upper boundary / optimal
        self.set_Tsum_screening = True

    def setPermafrostScreening(self, permafrost_class):

        self.permafrost_class = permafrost_class  # permafrost class 2D numpy array
        self.set_Permafrost_screening = True

    def setCropSpecificRule(self, file_path, crop_name):
        """
        Optional function initiates the Crop Specific Rule (Temperature Profile 
        Constraint) on the existing crop based on user-specified constraint rules.

        Parameters
        ----------
        file_path : xlsx
            The file path of excel sheet where the Type B constraint rules are provided.
        crop_name : String
            Unique name of crop to consider. The name must be the same provided in excel sheet.


        Returns
        -------
        None.

        """

        data = pd.read_excel(file_path)
        self.crop_name = crop_name

        self.data = data.loc[data['Crop'] == self.crop_name]

        self.setTypeBConstraint = True

        # releasing data
        del (data)

    """ The main functions of MODULE II: Crop Simulation"""

    def simulateCropCycle(self, start_doy=1, end_doy=365, step_doy=1, leap_year=False):
        """Running the crop cycle calculation/simulation.

        Args:
            start_doy (int, optional): Starting Julian day for simulating period. Defaults to 1.
            end_doy (int, optional): Ending Julian day for simulating period. Defaults to 365.
            step_doy (int, optional): Spacing (in days) between 2 adjacent crop simulations. Defaults to 1.
            leap_year (bool, optional): whether or not the simulating year is a leap year. Defaults to False.

        """        

        # just a counter to keep track of progress
        count_pixel_completed = 0
        total = self.im_height * self.im_width
        # this stores final result
        self.final_yield_rainfed = np.zeros((self.im_height, self.im_width))
        self.final_yield_irrig = np.zeros((self.im_height, self.im_width))
        self.crop_calender_irr = np.zeros(
            (self.im_height, self.im_width), dtype=int)
        self.crop_calender_rain = np.zeros(
            (self.im_height, self.im_width), dtype=int)
        
        
        self.fc2 = np.zeros((self.im_height, self.im_width))
        self.fc1_rain = np.zeros((self.im_height, self.im_width))
        self.fc1_irr = np.zeros((self.im_height, self.im_width))


        for i_row in range(self.im_height):

            for i_col in range(self.im_width):

                # check current location (pixel) is outside of study area or not. if it's outside of study area goes to next location (pixel)
                # Those unsuitable
                if self.set_mask:
                    if self.im_mask[i_row, i_col] == self.nodata_val:
                        count_pixel_completed = count_pixel_completed + 1
                        print('\rDone %: ' + str(round(count_pixel_completed /
                        total*100, 2)), end='\r')
                        continue

                # 2. Permafrost screening
                if self.set_Permafrost_screening:
                    if np.logical_or(self.permafrost_class[i_row, i_col] == 1, self.permafrost_class[i_row, i_col] == 2):
                        count_pixel_completed = count_pixel_completed + 1
                        print('\rDone %: ' + str(round(count_pixel_completed /
                        total*100, 2)), end='\r')
                        continue

                # Thermal Climate Screening
                if self.set_tclimate_screening:
                    if self.t_climate[i_row, i_col] in self.no_t_climate:
                        count_pixel_completed = count_pixel_completed + 1
                        
                        print('\rDone %: ' + str(round(count_pixel_completed /
                        total*100, 2)), end='\r')
                        continue
                
                """Cycle length checking for rainfed and irrigated annuals.
                    Concerns with LGPt5 (irrigated) and LGP (rainfed)"""
                if not self.perennial:

                    "Harvest Index and Leaf Area Index are not adjusted."
                    self.LAi_rain = self.LAi
                    self.HI_rain = self.HI

                    self.LAi_irr = self.LAi
                    self.HI_irr = self.HI
                    
                    # for irrigated conditions
                    # In real simulation, this pixel would be omitted out
                    if int(self.LGPT5[i_row, i_col]) < self.min_cycle_len:
                        self.cycle_len_irr = 0
                    else:
                        self.cycle_len_irr = self.cycle_len
                    
                    # for rainfed condition
                    # In real simulation, this pixel would be omitted out for 
                    if int(self.LGP[i_row, i_col]) < self.min_cycle_len:
                        self.cycle_len_rain = 0
                    else:
                        self.cycle_len_rain = self.cycle_len
                    
                else:
                    """Cycle length checking for rainfed and irrigated perennials.
                    Concerns with LGPt5 (irrigated) and LGP (rainfed)"""

                    """Adjustment of cycle length, LAI and HI for Perennials"""
                    self.set_adjustment = True

                    """ Adjustment for RAINFED conditions"""
                    if int(self.LGP[i_row, i_col]) < self.min_cycle_len:
                        self.cycle_len_rain = 0
                        
                    else:
                        # effective cycle length will be our cycle length
                        self.cycle_len_rain = min(int(self.LGP[i_row, i_col]), self.max_cycle_len)

                        self.adjustForPerennialCrop(
                                self.cycle_len_rain, aLAI=self.aLAI, bLAI=self.bLAI, aHI=self.aHI, bHI=self.bHI, rain_or_irr='rain')
                        
                        if self.cycle_len_rain < self.min_cycle_len:
                            self.cycle_len_rain = -1
                                
                
                    """ Adjustment for IRRIGATED conditions"""
                    """Use LGPT5 for minimum temperatures less than 8. Use LGPT10 for temperature greater than 8."""
                    # effective cycle length will be our cycle length
                    if self.min_temp <= 8:
                        if int(self.LGPT5[i_row, i_col]) < self.min_cycle_len:
                            self.cycle_len_irr = 0
                        else:
                            self.cycle_len_irr = min(int(self.LGPT5[i_row, i_col]), self.max_cycle_len)
                    elif self.min_temp >8:
                        if int(self.LGPT10[i_row, i_col]) < self.min_cycle_len:
                            self.cycle_len_irr = 0
                        else:
                            self.cycle_len_irr = min(int(self.LGPT10[i_row, i_col]), self.max_cycle_len)
                    
                    self.adjustForPerennialCrop(
                            self.cycle_len_irr , aLAI=self.aLAI, bLAI=self.bLAI, aHI=self.aHI, bHI=self.bHI, rain_or_irr='irr')
                    
                    if self.cycle_len_irr < self.min_cycle_len:
                        self.cycle_len_irr = -1
                

                count_pixel_completed = count_pixel_completed + 1       
                # this allows handing leap and non-leap year differently. This is only relevant for monthly data because this value will be used in interpolations.
                # In case of daily data, length of vector will be taken as number of days in  a year.
                if leap_year:
                    days_in_year = 366
                else:
                    days_in_year = 365

                # extract climate data for particular location. And if climate data are monthly data, they are interpolated as daily data
                if self.set_monthly:
                    obj_utilities = UtilitiesCalc.UtilitiesCalc()

                    minT_daily_point = obj_utilities.interpMonthlyToDaily(
                        self.minT_monthly[i_row, i_col, :], 1, days_in_year)
                    maxT_daily_point = obj_utilities.interpMonthlyToDaily(
                        self.maxT_monthly[i_row, i_col, :], 1, days_in_year)
                    shortRad_daily_point = obj_utilities.interpMonthlyToDaily(
                        self.shortRad_monthly[i_row, i_col, :],  1, days_in_year, no_minus_values=True)
                    wind2m_daily_point = obj_utilities.interpMonthlyToDaily(
                        self.wind2m_monthly[i_row, i_col, :],  1, days_in_year, no_minus_values=True)
                    totalPrec_daily_point = obj_utilities.interpMonthlyToDaily(
                        self.totalPrec_monthly[i_row, i_col, :],  1, days_in_year, no_minus_values=True)
                    rel_humidity_daily_point = obj_utilities.interpMonthlyToDaily(
                        self.rel_humidity_monthly[i_row, i_col, :],  1, days_in_year, no_minus_values=True)
                else:
                    minT_daily_point = self.minT_daily[i_row, i_col, :]
                    maxT_daily_point = self.maxT_daily[i_row, i_col, :]
                    shortRad_daily_point = self.shortRad_daily[i_row, i_col, :]
                    wind2m_daily_point = self.wind2m_daily[i_row, i_col, :]
                    totalPrec_daily_point = self.totalPrec_daily[i_row, i_col, :]
                    rel_humidity_daily_point = self.rel_humidity_daily[i_row, i_col, :]
                    

                # calculate ETO for full year for particular location (pixel) 7#
                obj_eto = ETOCalc.ETOCalc(
                    1, minT_daily_point.shape[0], self.latitude[i_row, i_col], self.elevation[i_row, i_col])

                # 7. New Modification
                shortRad_daily_point_MJm2day = (shortRad_daily_point*3600*24)/1000000 # convert w/m2 to MJ/m2/day (Correct)

                # 7. Minor change for validation purposes: shortRad_daily_point is replaced in shortRad_dailyy_point_MJm2day. (Sunshine hour data for KB Etocalc)
                obj_eto.setClimateData(minT_daily_point, maxT_daily_point,
                                       wind2m_daily_point, shortRad_daily_point_MJm2day, rel_humidity_daily_point)
                pet_daily_point = obj_eto.calculateETO()

                # Empty arrays that stores yield estimations and fc1 and fc2 of all cycles per particular location (pixel)
                yield_of_all_crop_cycles_rainfed = np.empty(0, dtype= np.float16)
                yield_of_all_crop_cycles_irrig = np.empty(0, dtype= np.float16)

                fc1_rain_lst = np.empty(0, dtype= np.float16)
                fc1_irr_lst = np.empty(0, dtype= np.float16)

                fc2_lst = np.empty(0, dtype= np.float16)


                """ Calculation of each individual day's yield for rainfed and irrigated conditions"""

                for i_cycle in range(start_doy-1, end_doy, step_doy):

                    """Check if the first day of a cycle meets minimum temperature requirement. If not, all outputs will be zero.
                        And iterates to next cycle."""
                    if (minT_daily_point[i_cycle]+maxT_daily_point[i_cycle])/2 < self.min_temp:
                        est_yield_moisture_limited = 0.
                        fc1_rain = 0.
                        fc1_irr =0.
                        fc2_value = 0.
                        est_yield_irrigated = 0.

                        yield_of_all_crop_cycles_rainfed = np.append(yield_of_all_crop_cycles_rainfed, 0.)
                        yield_of_all_crop_cycles_irrig = np.append(yield_of_all_crop_cycles_irrig, 0.)
                        fc1_rain_lst = np.append(fc1_rain_lst, 0.)
                        fc1_irr_lst = np.append(fc1_irr_lst, 0.)
                        fc2_lst = np.append(fc2_lst, 0.)
                        continue
                    
                    """Repeat the climate data two times and concatenate for computational convenience. If perennial, the cycle length
                            will be different for separate conditions"""
                    minT_daily_2year = np.tile(minT_daily_point, 2)
                    maxT_daily_2year = np.tile(maxT_daily_point, 2)
                    shortRad_daily_2year = np.tile(shortRad_daily_point, 2)
                    wind2m_daily_2year = np.tile(wind2m_daily_point,2)
                    totalPrec_daily_2year = np.tile(totalPrec_daily_point, 2)
                    pet_daily_2year = np.tile(pet_daily_point, 2)
                    
                    if self.cycle_len_rain in[-1,0]:
                        est_yield_moisture_limited = 0.
                        fc1_rain = 0.
                        fc2_value = 0.
                    else:
                        """ Time slicing tiled climate data with corresponding cycle lengths for rainfed and irrigated conditions"""
                        """For rainfed"""

                        # extract climate data within the season to pass in to calculation classes
                        minT_daily_season_rain = minT_daily_2year[i_cycle: i_cycle +
                                                                    int(self.cycle_len_rain)-1]
                        maxT_daily_season_rain = maxT_daily_2year[i_cycle: i_cycle +
                                                                    int(self.cycle_len_rain)-1]
                        shortRad_daily_season_rain = shortRad_daily_2year[
                            i_cycle: i_cycle+int(self.cycle_len_rain)-1]
                        pet_daily_season_rain = pet_daily_2year[
                            i_cycle: i_cycle+int(self.cycle_len_rain)-1]
                        totalPrec_daily_season_rain = totalPrec_daily_2year[
                            i_cycle: i_cycle+int(self.cycle_len_rain)-1]
                        wind_sp_daily_season_rain = wind2m_daily_2year[
                            i_cycle: i_cycle+int(self.cycle_len_rain)-1]
                        
                        """Creating Thermal Screening object classes for perennial RAINFED conditions"""
                        obj_screening_rain = ThermalScreening.ThermalScreening()
                        """ For Perennials, 365 days of climate data will be used for Thermal Screening.
                            For Annuals, climate data within crop-specific cycle length will be used for Thermal Screening."""
                        if self.perennial:
                            obj_screening_rain.setClimateData(
                                minT_daily_2year[i_cycle: i_cycle+365-1], maxT_daily_2year[i_cycle: i_cycle+365-1])
                        else:
                            obj_screening_rain.setClimateData(
                                minT_daily_season_rain, maxT_daily_season_rain)
                        

                        if self.set_lgpt_screening:
                            obj_screening_rain.setLGPTScreening(
                                no_lgpt=self.no_lgpt, optm_lgpt=self.optm_lgpt)

                        # TSUM Screening
                        if self.set_Tsum_screening:
                            obj_screening_rain.setTSumScreening(
                                LnS=self.LnS, LsO=self.LsO, LO=self.LO, HnS=self.HnS, HsO=self.HsO, HO=self.HO)

                        # Crop-Specific Rule Screening
                        if self.setTypeBConstraint:
                            obj_screening_rain.applyTypeBConstraint(
                                data=self.data, input_temp_profile=obj_screening_rain.tprofile, perennial_flag= self.perennial)

                        # Initial set up value for fc1 RAINFED
                        fc1_rain = 1.
                        fc1_rain = obj_screening_rain.getReductionFactor2()  # fc1 for rainfed condition
                        
                        if fc1_rain == 0.:
                            est_yield_moisture_limited = 0.
                            fc1_rain = 0.
                            fc2_value = 0.
                        else:

                            """If fc1 RAINFED IS NOT ZERO >>> BIOMASS RAINFED STARTS"""
                            obj_maxyield_rain = BioMassCalc.BioMassCalc(
                                i_cycle+1, i_cycle+1+self.cycle_len_rain-1, self.latitude[i_row, i_col])
                            obj_maxyield_rain.setClimateData(
                                minT_daily_season_rain, maxT_daily_season_rain, shortRad_daily_season_rain)
                            obj_maxyield_rain.setCropParameters(
                                self.LAi_rain, self.HI_rain, self.legume, self.adaptability)
                            obj_maxyield_rain.calculateBioMass()
                            est_yield_rainfed = obj_maxyield_rain.calculateYield()

                            # reduce thermal screening factor
                            est_yield_rainfed = est_yield_rainfed * fc1_rain

                            """ For Annual RAINFED, crop water requirements are calculated in full procedures.
                                For Perennial RAINFED, procedures related with yield loss factors are omitted out.
                                """
                            fc2_value = 1.
                            
                            obj_cropwat = CropWatCalc.CropWatCalc(
                                i_cycle+1, i_cycle+1+self.cycle_len_rain-1, perennial_flag = self.perennial)
                            obj_cropwat.setClimateData(
                                pet_daily_season_rain, totalPrec_daily_season_rain, wind_sp_daily_season_rain, 
                                minT_daily_season_rain, maxT_daily_season_rain)
                            
                            # check Sa is a raster or single value and extract Sa value accordingly
                            if len(np.array(self.Sa).shape) == 2:
                                Sa_temp = self.Sa[i_row, i_col]
                            else:
                                Sa_temp = self.Sa
                            obj_cropwat.setCropParameters(self.d_per, self.kc, self.kc_all, self.yloss_f,
                                                            self.yloss_f_all, est_yield_rainfed, self.D1, self.D2, Sa_temp, self.pc, self.plant_height)
                            est_yield_moisture_limited = obj_cropwat.calculateMoistureLimitedYield()

                            fc2_value = obj_cropwat.getfc2factormap()

                    yield_of_all_crop_cycles_rainfed = np.append(yield_of_all_crop_cycles_rainfed, est_yield_moisture_limited)
                    fc2_lst = np.append(fc2_lst, fc2_value)
                    fc1_rain_lst = np.append(fc1_rain_lst, fc1_rain)

                    """Error checking code snippet"""
                    if est_yield_moisture_limited == None or est_yield_moisture_limited == np.nan:
                        raise Exception('Crop Water Yield not returned. Row_{}_col_{}_Cycle_{}'.format(i_row, i_col, i_cycle))
                    if fc2_value == None or fc2_value == np.nan:
                        raise Exception('fc2 value not returned. Row_{}_col_{}_Cycle_{}'.format(i_row, i_col, i_cycle))
                    if len(fc1_rain_lst) != i_cycle+1 or fc1_rain == None or fc1_rain == np.nan:
                        raise Exception('Fc1 rain not properly appended. Row_{}_col_{}_Cycle_{}'.format(i_row, i_col, i_cycle))
                    if len(yield_of_all_crop_cycles_rainfed) != i_cycle+1:
                        raise Exception('Rainfed yield list not properly appended') 
                    if len(fc2_lst) != i_cycle+1:
                        raise Exception('Fc2 list not appended properly. Row_{}_col_{}_Cycle_{}'.format(i_row, i_col, i_cycle))


                    ##########################
                    if self.cycle_len_irr in [-1, 0]:
                        est_yield_irrigated = 0.
                        fc1_irr = 0.
                    else:
                            
                        # extract climate data within the season to pass in to calculation classes
                        minT_daily_season_irr = minT_daily_2year[i_cycle: i_cycle +
                                                                    int(self.cycle_len_irr)-1]
                        maxT_daily_season_irr = maxT_daily_2year[i_cycle: i_cycle +
                                                                    int(self.cycle_len_irr)-1]
                        shortRad_daily_season_irr = shortRad_daily_2year[
                            i_cycle: i_cycle+int(self.cycle_len_irr)-1]
                        pet_daily_season_irr = pet_daily_2year[
                            i_cycle: i_cycle+int(self.cycle_len_irr)-1]
                        totalPrec_daily_season_irr = totalPrec_daily_2year[
                            i_cycle: i_cycle+int(self.cycle_len_irr)-1]
                        
                        """Creating Thermal Screening object classes for perennial RAINFED conditions"""
                        obj_screening_irr = ThermalScreening.ThermalScreening()
                        
                        """ For Perennials, 365 days of climate data will be used for Thermal Screening.
                        For Annuals, climate data within crop-specific cycle length will be used for Thermal Screening."""
                        if self.perennial:
                            obj_screening_irr.setClimateData(
                                minT_daily_2year[i_cycle: i_cycle+365-1], maxT_daily_2year[i_cycle: i_cycle+365-1])
                        else:
                            obj_screening_irr.setClimateData(
                                minT_daily_season_irr, maxT_daily_season_irr)

                        if self.set_lgpt_screening:
                            obj_screening_irr.setLGPTScreening(
                                no_lgpt=self.no_lgpt, optm_lgpt=self.optm_lgpt)

                        # TSUM Screening
                        if self.set_Tsum_screening:
                            obj_screening_irr.setTSumScreening(
                                LnS=self.LnS, LsO=self.LsO, LO=self.LO, HnS=self.HnS, HsO=self.HsO, HO=self.HO)

                        # Crop-Specific Rule Screening
                        if self.setTypeBConstraint:
                            obj_screening_irr.applyTypeBConstraint(
                                data=self.data, input_temp_profile=obj_screening_irr.tprofile, perennial_flag= self.perennial)

                        # Initial set up value for fc1 RAINFED
                        fc1_irr = 1.

                        fc1_irr = obj_screening_irr.getReductionFactor2()  # fc1 for rainfed condition

                
                        if fc1_irr == 0.:
                            est_yield_irrigated = 0.
                        else:
                            """If fc1 IRRIGATED IS NOT ZERO >>> BIOMASS IRRIGATED STARTS"""
                            obj_maxyield_irr = BioMassCalc.BioMassCalc(
                                i_cycle+1, i_cycle+1+self.cycle_len_irr-1, self.latitude[i_row, i_col])
                            obj_maxyield_irr.setClimateData(
                                minT_daily_season_irr, maxT_daily_season_irr, shortRad_daily_season_irr)
                            obj_maxyield_irr.setCropParameters(
                                self.LAi_irr, self.HI_irr, self.legume, self.adaptability)
                            obj_maxyield_irr.calculateBioMass()
                            est_yield_irrigated = obj_maxyield_irr.calculateYield()

                            # reduce thermal screening factor
                            est_yield_irrigated = est_yield_irrigated * fc1_irr

                    yield_of_all_crop_cycles_irrig = np.append(yield_of_all_crop_cycles_irrig, est_yield_irrigated)
                    fc1_irr_lst = np.append(fc1_irr_lst, fc1_irr)

                    # Error raising
                    if est_yield_irrigated == None or est_yield_irrigated== np.nan:
                        raise Exception('Biomass Yield for irrigated not returned. Row_{}_col_{}_Cycle_{}'.format(i_row, i_col, i_cycle))

                    if len(yield_of_all_crop_cycles_irrig) != i_cycle+1:
                        raise Exception('Irrigated yield list not properly appended. Row_{}_col_{}_Cycle_{}'.format(i_row, i_col, i_cycle))
                                
                    if len(fc1_irr_lst) != i_cycle+1 or fc1_irr == None or fc1_irr == np.nan:
                        raise Exception('Fc1 irr not properly appended. Row_{}_col_{}_Cycle_{}'.format(i_row, i_col, i_cycle))
                    
                    if len(fc1_irr_lst)!= i_cycle+1 or fc1_rain == None or fc1_rain == np.nan:
                        raise Exception('Fc1 irr not properly appended. Row_{}_col_{}_Cycle_{}'.format(i_row, i_col, i_cycle))




                """Getting Maximum Attainable Yield from the list for irrigated and rainfed conditions and the Crop Calendar"""

                # get agro-climatic yield and crop calendar for IRRIGATED condition
                if np.logical_and(len(yield_of_all_crop_cycles_irrig) == len(fc1_irr_lst), len(yield_of_all_crop_cycles_irrig) == len(fc1_irr_lst)):

                    self.final_yield_irrig[i_row, i_col] = np.max(yield_of_all_crop_cycles_irrig) # Maximum attainable yield

                    # Array index where maximum yield is obtained
                    i = np.where(yield_of_all_crop_cycles_irrig == np.max(yield_of_all_crop_cycles_irrig))[0][0] # index of maximum yield

                    self.crop_calender_irr[i_row, i_col] = int(i+1)*step_doy # Crop calendar for irrigated condition

                    self.fc1_irr[i_row, i_col] = fc1_irr_lst[i] # fc1 irrigated for the specific crop calendar DOY

                # get agro-climatic yield and crop calendar for RAINFED condition
                if np.logical_and(len(yield_of_all_crop_cycles_rainfed) == len(fc1_rain_lst), len(yield_of_all_crop_cycles_rainfed) == len(fc1_rain_lst)):
                    self.final_yield_rainfed[i_row, i_col] = np.max(yield_of_all_crop_cycles_rainfed) # Maximum attainable yield

                    i1 = np.where(yield_of_all_crop_cycles_rainfed == np.max(yield_of_all_crop_cycles_rainfed))[0][0] # index of maximum yield
                    
                    self.crop_calender_rain[i_row, i_col] = int(i1+1) * step_doy # Crop calendar for rainfed condition
                    
                    self.fc1_rain[i_row, i_col] = fc1_rain_lst[i1]
                    
                    # if not self.perennial:
                    self.fc2[i_row, i_col] = fc2_lst[i1]


                print('\rDone %: ' + str(round(count_pixel_completed / total*100, 2)), end='\r')
        
        print('\nSimulations Completed !')

    def getEstimatedYieldRainfed(self):
        """Estimation of Maximum Yield for Rainfed scenario

        Returns:
            2D NumPy: the maximum attainable yield under the provided climate conditions, 
                      under rain-fed conditions [kg/ha]
        """        
        return self.final_yield_rainfed

    def getEstimatedYieldIrrigated(self):
        """Estimation of Maximum Yield for Irrigated scenario

        Returns:
            2D NumPy: the maximum attainable yield under the provided climate conditions, 
                      under irrigated conditions [kg/ha]
        """
        return self.final_yield_irrig

    def getOptimumCycleStartDateIrrigated(self):
        """
        Function for optimum starting date for irrigated condition.

        Returns
        -------
        TYPE: 2-D numpy array.
            Optimum starting date for irrigated condition.

        """
        return self.crop_calender_irr

    def getOptimumCycleStartDateRainfed(self):
        """
        Function for optimum starting date for rainfed condition.

        Returns
        -------
        TYPE: 2-D numpy array.
            Optimum starting date for rainfed condition.

        """
        return self.crop_calender_rain

    def getThermalReductionFactor(self):
        """
        Function for thermal reduction factor (fc1) map. For perennial crop,
        the function produces a list of fc1 maps for both conditions. Only one 
        fc1 map is produced for non-perennial crops, representing both rainfed 
        and irrigated conditions

        Returns
        -------
        TYPE: A python list of 2-D numpy arrays: [fc1 rainfed, fc1 irrigated] 
        or a 2-D numpy array.
            Thermal reduction factor map (fc1) for corresponding conditions.

        """
        return [self.fc1_rain, self.fc1_irr]

    def getMoistureReductionFactor(self):
        """
        Function for reduction factor map due to moisture deficit (fc2) for 
        rainfed condition. Only fc2 map is produced for non-perennial crops.
        
        Returns
        -------
        TYPE: 2-D numpy array
            Reduction factor due to moisture deficit (fc2).

        """

        return self.fc2

    def AirFrostIndexandPermafrostEvaluation(self):
        """
        The function calculates the air frost index which is used for evaluation of 
        occurrence of continuous or discontinuous permafrost condtions executed in 
        GAEZ v4. Two outputs of numerical air frost index and classified reference
        permafrost zones are returned. If mask layer is inserted, the function will
        automatically mask user-defined pixels out of the calculation 

        Returns:
        air_frost_index/permafrost : a python list: [air frost number, permafrost classes]

        """
        fi = np.zeros((self.im_height, self.im_width), dtype=float)
        permafrost = np.zeros((self.im_height, self.im_width), dtype=int)
        ddt = np.zeros((self.im_height, self.im_width),
                       dtype=float)  # thawing index
        ddf = np.zeros((self.im_height, self.im_width),
                       dtype=float)  # freezing index
        meanT_gt_0 = self.meanT_daily.copy()
        meanT_le_0 = self.meanT_daily.copy()

        # removing all negative temperatures for summation
        meanT_gt_0[meanT_gt_0 <= 0] = 0
        # removing all positive temperatures for summation
        meanT_le_0[meanT_gt_0 > 0] = 0
        ddt = np.sum(meanT_gt_0, axis=2)
        ddf = - np.sum(meanT_le_0, axis=2)
        fi = np.sqrt(ddf)/(np.sqrt(ddf) + np.sqrt(ddt))
        # now, we will classify the permafrost zones (Reference: GAEZ v4 model documentation: Pg35 -37)
        for i_row in range(self.im_height):
            for i_col in range(self.im_width):
                if self.set_mask:
                    if self.im_mask[i_row, i_col] == self.nodata_val:
                        continue
                # Continuous Permafrost Class
                if fi[i_row, i_col] > 0.625:
                    permafrost[i_row, i_col] = 1

                # Discontinuous Permafrost Class
                if fi[i_row, i_col] > 0.57 and fi[i_row, i_col] < 0.625:
                    permafrost[i_row, i_col] = 2

                # Sporadic Permafrost Class
                if fi[i_row, i_col] > 0.495 and fi[i_row, i_col] < 0.57:
                    permafrost[i_row, i_col] = 3

                # No Permafrost Class
                if fi[i_row, i_col] < 0.495:
                    permafrost[i_row, i_col] = 4
        # to remove the division by zero, the nan values will be converted into
        fi = np.nan_to_num(fi)

        if self.set_mask:
            return [np.ma.masked_array(fi, mask=self.im_mask == 0), np.ma.masked_array(permafrost, mask=self.im_mask == 0)]
        else:
            return [fi, permafrost]

#----------------- End of file -------------------------#
<|MERGE_RESOLUTION|>--- conflicted
+++ resolved
@@ -1,1266 +1,1253 @@
-"""
-PyAEZ version 2.2 (Dec 2023)
-This CropSimulation Class simulates all the possible crop cycles to find 
-the best crop cycle that produces maximum yield for a particular grid
-2020: N. Lakmal Deshapriya
-2022/2023: Swun Wunna Htet, Kittiphon Boonma
-<<<<<<< HEAD
-2023 (Dec): Swun Wunna Htet
-
-Modifications
-1.  Minimum cycle length checking logic added to crop simulation.
-2.  New crop parameters: minimum cycle length, maximum cycle length, plant height is added logic added.
-=======
-
-Bug fixes:
-2/4/2024: Fixes TSUM screening activation when TSUM thresholds are not provided.
->>>>>>> b5fc1b68
-"""
-
-import numpy as np
-import pandas as pd
-import math
-try:
-    import gdal
-except:
-    from osgeo import gdal
-
-from pyaez import UtilitiesCalc,BioMassCalc,ETOCalc,CropWatCalc,ThermalScreening, LGPCalc
-
-class CropSimulation(object):
-
-    def __init__(self):
-        """Initiate a Class instance
-        """        
-        self.set_mask = False
-        self.set_tclimate_screening = False
-        self.set_lgpt_screening = False
-        self.set_Tsum_screening = False
-        self.set_Permafrost_screening = False  
-        self.set_adjustment = False 
-        self.setTypeBConstraint = False
-        self.set_monthly = False
-
-    def setMonthlyClimateData(self, min_temp, max_temp, precipitation, short_rad, wind_speed, rel_humidity):
-        """Load MONTHLY climate data into the Class and calculate the Reference Evapotranspiration (ETo)
-
-        Args:
-            min_temp (3D NumPy): Monthly minimum temperature [Celcius]
-            max_temp (3D NumPy): Monthly maximum temperature [Celcius]
-            precipitation (3D NumPy): Monthly total precipitation [mm/day]
-            short_rad (3D NumPy): Monthly solar radiation [W/m2]
-            wind_speed (3D NumPy): Monthly windspeed at 2m altitude [m/s]
-            rel_humidity (3D NumPy): Monthly relative humidity [percentage decimal, 0-1]
-        Return:
-            None.
-        """
-        rel_humidity[rel_humidity > 0.99] = 0.99
-        rel_humidity[rel_humidity < 0.05] = 0.05
-        short_rad[short_rad < 0] = 0
-        wind_speed[wind_speed < 0] = 0
-        self.minT_monthly = min_temp
-        self.maxT_monthly = max_temp
-        self.totalPrec_monthly = precipitation
-        self.shortRad_monthly = short_rad
-        self.wind2m_monthly = wind_speed
-        self.rel_humidity_monthly = rel_humidity
-        self.meanT_daily = np.zeros((self.im_height, self.im_width, 365))
-        self.totalPrec_daily = np.zeros((self.im_height, self.im_width, 365))
-        self.pet_daily = np.zeros((self.im_height, self.im_width, 365))
-        self.minT_daily = np.zeros((self.im_height, self.im_width, 365))
-        self.maxT_daily = np.zeros((self.im_height, self.im_width, 365))
-
-        # Interpolate monthly to daily data
-        obj_utilities = UtilitiesCalc.UtilitiesCalc()
-
-        self.meanT_monthly = 0.5*(min_temp+max_temp)
-
-        for i_row in range(self.im_height):
-            for i_col in range(self.im_width):
-
-                if self.set_mask:
-                    if self.im_mask[i_row, i_col] == self.nodata_val:
-                        continue
-
-                self.meanT_daily[i_row, i_col, :] = obj_utilities.interpMonthlyToDaily(
-                    self.meanT_monthly[i_row, i_col, :], 1, 365)
-                self.totalPrec_daily[i_row, i_col, :] = obj_utilities.interpMonthlyToDaily(
-                    precipitation[i_row, i_col, :], 1, 365, no_minus_values=True)
-                self.minT_daily[i_row, i_col, :] = obj_utilities.interpMonthlyToDaily(
-                    min_temp[i_row, i_col, :], 1, 365)
-                self.maxT_daily[i_row, i_col, :] = obj_utilities.interpMonthlyToDaily(
-                    max_temp[i_row, i_col, :], 1, 365)
-                radiation_daily = obj_utilities.interpMonthlyToDaily(
-                    short_rad[i_row, i_col, :], 1, 365, no_minus_values=True)
-                wind_daily = obj_utilities.interpMonthlyToDaily(
-                    wind_speed[i_row, i_col, :], 1, 365, no_minus_values=True)
-                rel_humidity_daily = obj_utilities.interpMonthlyToDaily(
-                    rel_humidity[i_row, i_col, :], 1, 365, no_minus_values=True)
-
-                # calculation of reference evapotranspiration (ETo)
-                obj_eto = ETOCalc.ETOCalc(
-                    1, 365, self.latitude[i_row, i_col], self.elevation[i_row, i_col])
-                # convert w/m2 to MJ/m2/day
-                shortrad_daily_MJm2day = (radiation_daily*3600*24)/1000000
-                obj_eto.setClimateData(
-                    self.minT_daily[i_row, i_col, :], self.maxT_daily[i_row, i_col, :], wind_daily, shortrad_daily_MJm2day, rel_humidity_daily)
-                self.pet_daily[i_row, i_col, :] = obj_eto.calculateETO()
-
-        # Sea-level adjusted mean temperature
-        self.meanT_daily_sealevel = self.meanT_daily + \
-            np.tile(np.reshape(self.elevation/100*0.55,
-                    (self.im_height, self.im_width, 1)), (1, 1, 365))
-        # P over PET ratio(to eliminate nan in the result, nan is replaced with zero)
-        self.P_by_PET_daily = np.divide(
-            self.totalPrec_daily, self.pet_daily, out=np.zeros_like(self.totalPrec_daily), where=(self.pet_daily != 0))
-
-        self.set_monthly=True
-
-    def setDailyClimateData(self, min_temp, max_temp, precipitation, short_rad, wind_speed, rel_humidity):
-        """Load DAILY climate data into the Class and calculate the Reference Evapotranspiration (ETo)
-
-        Args:
-            min_temp (3D NumPy): Daily minimum temperature [Celcius]
-            max_temp (3D NumPy): Daily maximum temperature [Celcius]
-            precipitation (3D NumPy): Daily total precipitation [mm/day]
-            short_rad (3D NumPy): Daily solar radiation [W/m2]
-            wind_speed (3D NumPy): Daily windspeed at 2m altitude [m/s]
-            rel_humidity (3D NumPy): Daily relative humidity [percentage decimal, 0-1]
-        Return:
-            None.
-        """
-
-        rel_humidity[rel_humidity > 0.99] = 0.99
-        rel_humidity[rel_humidity < 0.05] = 0.05
-        short_rad[short_rad < 0] = 0
-        self.minT_daily = min_temp
-        self.maxT_daily = max_temp
-        self.totalPrec_daily = precipitation
-        self.shortRad_daily = short_rad
-        self.wind2m_daily = wind_speed
-        self.rel_humidity_daily = rel_humidity
-
-        self.meanT_daily = np.zeros((self.im_height, self.im_width, 365))
-        self.totalPrec_daily = np.zeros((self.im_height, self.im_width, 365))
-        self.pet_daily = np.zeros((self.im_height, self.im_width, 365))
-
-
-        for i_row in range(self.im_height):
-            for i_col in range(self.im_width):
-
-                if self.set_mask:
-                    if self.im_mask[i_row, i_col] == self.nodata_val:
-                        continue
-
-                self.meanT_daily[i_row, i_col, :] = 0.5 * \
-                    (min_temp[i_row, i_col, :]+max_temp[i_row, i_col, :])
-                self.totalPrec_daily[i_row, i_col,:] = precipitation[i_row, i_col, :]
-
-                # calculation of reference evapotranspiration (ETo)
-                obj_eto = ETOCalc.ETOCalc(
-                    1, 365, self.latitude[i_row, i_col], self.elevation[i_row, i_col])
-                # convert w/m2 to MJ/m2/day
-                shortrad_daily_MJm2day = (
-                    short_rad[i_row, i_col, :]*3600*24)/1000000
-                obj_eto.setClimateData(min_temp[i_row, i_col, :], max_temp[i_row, i_col, :],
-                                       wind_speed[i_row, i_col, :], shortrad_daily_MJm2day, rel_humidity[i_row, i_col, :])
-                self.pet_daily[i_row, i_col, :] = obj_eto.calculateETO()
-
-        # sea level temperature
-        self.meanT_daily_sealevel = self.meanT_daily + \
-            np.tile(np.reshape(self.elevation/100*0.55,
-                    (self.im_height, self.im_width, 1)), (1, 1, 365))
-        # P over PET ratio (to eliminate nan in the result, nan is replaced with zero)
-        self.P_by_PET_daily = np.divide(
-            self.totalPrec_daily, self.pet_daily, out=np.zeros_like(self.totalPrec_daily), where=(self.pet_daily != 0))
-        self.set_monthly = False
-
-    def setLocationTerrainData(self, lat_min, lat_max, elevation):
-        """Load geographical extents and elevation data in to the Class, 
-           and create a latitude map
-
-        Args:
-            lat_min (float): the minimum latitude of the AOI in decimal degrees
-            lat_max (float): the maximum latitude of the AOI in decimal degrees
-            elevation (2D NumPy): elevation map in metres
-        Return:
-            None.
-        """
-        self.elevation = elevation
-        self.im_height = elevation.shape[0]
-        self.im_width = elevation.shape[1]
-        self.latitude = UtilitiesCalc.UtilitiesCalc().generateLatitudeMap(lat_min, lat_max, self.im_height, self.im_width)
-    
-    # For this function, we need to explain how to set up excel sheet in the User Guide (Important)
-    def readCropandCropCycleParameters(self, file_path, crop_name):
-        """
-        Mandatory function to import the excel sheet of crop-specific parameters,
-        crop water requirements, management info, perennial adjustment parameters,
-        and TSUM screening thresholds.
-
-        Parameters
-        ----------
-        file_path : String.
-            The file path of the external excel sheet in xlsx.
-        crop_name : String.
-            Unique name of crop for crop simulation.
-
-        Returns
-        -------
-        None.
-
-        """
-
-        self.crop_name = crop_name
-        df = pd.read_excel(file_path)
-
-        crop_df_index = df.index[df['Crop_name'] == crop_name].tolist()[0]
-        crop_df = df.loc[df['Crop_name'] == crop_name]
-
-        self.setCropParameters(LAI=crop_df['LAI'][crop_df_index], HI=crop_df['HI'][crop_df_index], legume=crop_df['legume'][crop_df_index], adaptability=int(crop_df['adaptability'][crop_df_index]), cycle_len=int(crop_df['cycle_len'][crop_df_index]), D1=crop_df['D1']
-                               [crop_df_index], D2=crop_df['D2'][crop_df_index], min_temp=crop_df['min_temp'][crop_df_index], aLAI=crop_df['aLAI'][crop_df_index], bLAI=crop_df['bLAI'][crop_df_index], aHI=crop_df['aHI'][crop_df_index], bHI=crop_df['bHI'][crop_df_index],
-                               min_cycle_len=crop_df['min_cycle_len'][crop_df_index], max_cycle_len=crop_df['max_cycle_len'][crop_df_index], plant_height = crop_df['height'][crop_df_index])
-        self.setCropCycleParameters(stage_per=[crop_df['stage_per_1'][crop_df_index], crop_df['stage_per_2'][crop_df_index], crop_df['stage_per_3'][crop_df_index], crop_df['stage_per_4'][crop_df_index]], kc=[crop_df['kc_0'][crop_df_index], crop_df['kc_1'][crop_df_index], crop_df['kc_2']
-                                    [crop_df_index]], kc_all=crop_df['kc_all'][crop_df_index], yloss_f=[crop_df['yloss_f0'][crop_df_index], crop_df['yloss_f1'][crop_df_index], crop_df['yloss_f2'][crop_df_index], crop_df['yloss_f3'][crop_df_index]], yloss_f_all=crop_df['yloss_f_all'][crop_df_index])
-        # perennial = 1, annual = 0
-        if crop_df['annual/perennial flag'][crop_df_index] == 1:
-            self.perennial = True
-        else:
-            self.perennial = False
-
-<<<<<<< HEAD
-        # If users provide all TSUM thresholds, TSUM screening will be done. Otherwise, TSUM screening will not be activated.
-        if np.all([crop_df['LnS'][crop_df_index] != np.nan, crop_df['LsO'][crop_df_index] != np.nan, crop_df['LO'][crop_df_index] != np.nan, crop_df['HnS'][crop_df_index] != np.nan, crop_df['HsO'][crop_df_index] != np.nan, crop_df['HO'][crop_df_index] != np.nan]):
-=======
-        # If users provide all TSUM thresholds, TSUM screening
-        if np.any([math.isnan(crop_df['LnS'][crop_df_index]), math.isnan(crop_df['LsO'][crop_df_index]), math.isnan(crop_df['LO'][crop_df_index]), math.isnan(crop_df['HnS'][crop_df_index]), math.isnan(crop_df['HsO'][crop_df_index]), math.isnan(crop_df['HO'][crop_df_index])]):
-            self.set_Tsum_screening = False
-        else:
->>>>>>> b5fc1b68
-            self.setTSumScreening(LnS=crop_df['LnS'][crop_df_index], LsO=crop_df['LsO'][crop_df_index], LO=crop_df['LO'][crop_df_index],
-                                  HnS=crop_df['HnS'][crop_df_index], HsO=crop_df['HsO'][crop_df_index], HO=crop_df['HO'][crop_df_index])
-
-        # releasing memory
-        del (crop_df_index, crop_df)
-
-
-    def setSoilWaterParameters(self, Sa, pc):
-        """This function allow user to set up the parameters related to the soil water storage.
-
-        Args:
-            Sa (float or 2D numpy): Available  soil moisture holding capacity
-            pc (float): Soil water depletion fraction below which ETa<ETo
-        """        
-        self.Sa = Sa  # available soil moisture holding capacity (mm/m) , assumption
-        self.pc = pc  # soil water depletion fraction below which ETa < ETo (from literature)
-
-    
-    
-    """Supporting functions nested within the mandatory functions"""
-
-    def setCropParameters(self, LAI, HI, legume, adaptability, cycle_len, D1, D2, min_temp, aLAI, bLAI, aHI, bHI, min_cycle_len, max_cycle_len, plant_height):
-        """This function allows users to set up the main crop parameters necessary for PyAEZ.
-
-        Args:
-            LAI (float): Leaf Area Index
-            HI (float): Harvest Index
-            legume (binary, yes=1, no=0): Is the crop legume?
-            adaptability (int): Crop adaptability clases (1-4)
-            cycle_len (int): Length of crop cycle
-            D1 (float): Rooting depth at the beginning of the crop cycle [m]
-            D2 (float): Rooting depth after crop maturity [m]
-            min_temp (int or float): minimum temperature requirement of the crop [deg C]
-            aLAI (int or float): alpha LAI adjustment parameter
-            bLAI (int or float): beta LAI adjustment parameter
-            min_cycle_len (int): minimum cycle length [days]
-            max_cycle_len (int): maximum cycle length [days]
-            plant_height (int or float): plant height [m]
-        """
-        self.LAi = LAI  # leaf area index
-        self.HI = HI  # harvest index
-        self.legume = legume  # binary value
-        self.adaptability = adaptability  # one of [1,2,3,4] classes
-        self.cycle_len = cycle_len  # length of growing period
-        self.D1 = D1  # rooting depth 1 (m)
-        self.D2 = D2  # rooting depth 2 (m)
-        self.min_temp = min_temp  # minimum temperature
-        self.aLAI = aLAI
-        self.bLAI = bLAI
-        self.aHI = aHI
-        self.bHI = bHI
-        self.min_cycle_len = min_cycle_len
-        self.max_cycle_len = max_cycle_len
-        self.plant_height= plant_height
-
-    def setCropCycleParameters(self, stage_per, kc, kc_all, yloss_f, yloss_f_all):
-        self.d_per = stage_per  # Percentage for D1, D2, D3, D4 stages
-        self.kc = kc  # 3 crop water requirements for initial, reproductive, the end of the maturation stages
-        self.kc_all = kc_all  # crop water requirements for entire growth cycle
-        self.yloss_f = yloss_f  # yield loss for D1, D2, D3, D4
-        self.yloss_f_all = yloss_f_all  # yield loss for entire growth cycle
-
-    
-    
-    '''Additional optional functions'''
-
-    # set mask of study area, this is optional
-    def setStudyAreaMask(self, admin_mask, no_data_value):
-        """Set clipping mask of the area of interest (optional)
-
-        Args:
-            admin_mask (2D NumPy/Binary): mask to extract only region of interest
-            no_data_value (int): pixels with this value will be omitted during PyAEZ calculations
-        Return:
-            None.
-        """
-        self.im_mask = admin_mask
-        self.nodata_val = no_data_value
-        self.set_mask = True
-
-    def getThermalClimate(self):
-        """Classification of rainfall and temperature seasonality into thermal climate classes
-
-        Returns:
-            2D NumPy: Thermal Climate classification
-        """
-        # Note that currently, this thermal climate is designed only for the northern hemisphere, southern hemisphere is not implemented yet.
-        thermal_climate = np.zeros(
-            (self.im_height, self.im_width), dtype=np.int8)
-
-        for i_row in range(self.im_height):
-            for i_col in range(self.im_width):
-
-                if self.set_mask:
-                    if self.im_mask[i_row, i_col] == self.nodata_val:
-                        continue
-
-                # converting daily to monthly
-                obj_utilities = UtilitiesCalc.UtilitiesCalc()
-                meanT_monthly_sealevel = obj_utilities.averageDailyToMonthly(
-                    self.meanT_daily_sealevel[i_row, i_col, :])
-                meanT_monthly = obj_utilities.averageDailyToMonthly(
-                    self.meanT_daily[i_row, i_col, :])
-                P_by_PET_monthly = obj_utilities.averageDailyToMonthly(
-                    self.P_by_PET_daily[i_row, i_col, :])
-
-                if self.set_mask:
-                    if self.im_mask[i_row, i_col] == self.nodata_val:
-                        continue
-
-                # Seasonal parameters
-                summer_PET0 = np.sum(P_by_PET_monthly[3:9])
-                winter_PET0 = np.sum(
-                    [P_by_PET_monthly[9::], P_by_PET_monthly[0:3]])
-                Ta_diff = np.max(meanT_monthly_sealevel) - \
-                    np.min(meanT_monthly_sealevel)
-
-                # Tropics
-                if np.min(meanT_monthly_sealevel) >= 18. and Ta_diff < 15.:
-                    if np.mean(meanT_monthly) < 20.:
-                        thermal_climate[i_row, i_col] = 2  # Tropical highland
-                    else:
-                        thermal_climate[i_row, i_col] = 1  # Tropical lowland
-
-                # SubTropic
-                elif np.min(meanT_monthly_sealevel) >= 5. and np.sum(meanT_monthly_sealevel >= 10) >= 8:
-                    if np.sum(self.totalPrec_daily[i_row, i_col, :]) < 250:
-                        # 'Subtropics Low Rainfall
-                        thermal_climate[i_row, i_col] = 3
-                    elif self.latitude[i_row, i_col] >= 0:
-                        if summer_PET0 >= winter_PET0:
-                            # Subtropics Summer Rainfall
-                            thermal_climate[i_row, i_col] = 4
-                        else:
-                            # Subtropics Winter Rainfall
-                            thermal_climate[i_row, i_col] = 5
-                    else:
-                        if summer_PET0 >= winter_PET0:
-                            # Subtropics Winter Rainfall
-                            thermal_climate[i_row, i_col] = 5
-                        else:
-                            # Subtropics Summer Rainfall
-                            thermal_climate[i_row, i_col] = 4
-
-                # Temperate
-                elif np.sum(meanT_monthly_sealevel >= 10) >= 4:
-                    if Ta_diff <= 20:
-                        # Oceanic Temperate
-                        thermal_climate[i_row, i_col] = 6
-                    elif Ta_diff <= 35:
-                        # Sub-Continental Temperate
-                        thermal_climate[i_row, i_col] = 7
-                    else:
-                        # Continental Temperate
-                        thermal_climate[i_row, i_col] = 8
-
-                elif np.sum(meanT_monthly_sealevel >= 10) >= 1:
-                    # Boreal
-                    if Ta_diff <= 20:
-                        # Oceanic Boreal
-                        thermal_climate[i_row, i_col] = 9
-                    elif Ta_diff <= 35:
-                        # Sub-Continental Boreal
-                        thermal_climate[i_row, i_col] = 10
-                    else:
-                        # Continental Boreal
-                        thermal_climate[i_row, i_col] = 11
-                else:
-                    # Arctic
-                    thermal_climate[i_row, i_col] = 12
-
-        if self.set_mask:
-            return np.where(self.im_mask, thermal_climate, np.nan)
-        else:
-            return thermal_climate
-    
-    def getThermalLGP5(self):
-        """Calculate Thermal Length of Growing Period (LGPt) with 
-        temperature threshold of 5 degree Celcius
-
-        Returns:
-            2D numpy: The accumulated number of days with daily mean 
-                      temperature is above 5 degree Celcius
-        """
-        lgpt5 = np.sum(self.meanT_daily >= 5, axis=2)
-        if self.set_mask:
-            lgpt5 = np.where(self.im_mask, lgpt5, np.nan)
-
-        self.lgpt5 = lgpt5.copy()
-        return lgpt5
-
-    def getThermalLGP10(self):
-        """Calculate Thermal Length of Growing Period (LGPt) with
-        temperature threshold of 10 degree Celcius
-
-        Returns:
-            2D numpy: The accumulated number of days with daily mean
-                      temperature is above 10 degree Celcius
-        """
-
-        lgpt10 = np.sum(self.meanT_daily >= 10, axis=2)
-        if self.set_mask:
-            lgpt10 = np.where(self.im_mask, lgpt10, np.nan)
-
-        self.lgpt10 = lgpt10.copy()
-        return lgpt10
-    
-    def getLGP(self, Sa=100., D=1.):
-        """Calculate length of growing period (LGP)
-
-        Args:
-            Sa (float, optional): Available soil moisture holding capacity [mm/m]. Defaults to 100..
-            D (float, optional): Rooting depth. Defaults to 1..
-
-        Returns:
-           2D NumPy: Length of Growing Period
-        """
-        # ============================
-        kc_list = np.array([0.0, 0.1, 0.2, 0.5, 1.0])
-        # ============================
-        Txsnm = 0.  # Txsnm - snow melt temperature threshold
-        Fsnm = 5.5  # Fsnm - snow melting coefficient
-        Sb_old = 0.
-        Wb_old = 0.
-        # ============================
-        Tx365 = self.maxT_daily.copy()
-        Ta365 = self.meanT_daily.copy()
-        Pcp365 = self.totalPrec_daily.copy()
-        self.Eto365 = self.pet_daily.copy()  # Eto
-        self.Etm365 = np.zeros(Tx365.shape)
-        self.Eta365 = np.zeros(Tx365.shape)
-        self.Sb365 = np.zeros(Tx365.shape)
-        self.Wb365 = np.zeros(Tx365.shape)
-        self.Wx365 = np.zeros(Tx365.shape)
-        self.kc365 = np.zeros(Tx365.shape)
-        meanT_daily_new = np.zeros(Tx365.shape)
-        self.maxT_daily_new = np.zeros(Tx365.shape)
-        lgp_tot = np.zeros((self.im_height, self.im_width))
-        # ============================
-        for i_row in range(self.im_height):
-            for i_col in range(self.im_width):
-
-                lgpt5_point = self.lgpt5[i_row, i_col]
-
-                totalPrec_monthly = UtilitiesCalc.UtilitiesCalc().averageDailyToMonthly(
-                    self.totalPrec_daily[i_row, i_col, :])
-                meanT_daily_point = Ta365[i_row, i_col, :]
-                istart0, istart1 = LGPCalc.rainPeak(
-                    totalPrec_monthly, meanT_daily_point, lgpt5_point)
-                # ----------------------------------
-                if self.set_mask:
-                    if self.im_mask[i_row, i_col] == self.nodata_val:
-                        continue
-
-                for doy in range(0, 365):
-                    p = LGPCalc.psh(
-                        0., self.Eto365[i_row, i_col, doy])
-                    Eta_new, Etm_new, Wb_new, Wx_new, Sb_new, kc_new = LGPCalc.EtaCalc(
-                        np.float64(Tx365[i_row, i_col, doy]), np.float64(
-                            Ta365[i_row, i_col, doy]),
-                        # Ta365[i_row, i_col, doy]),
-                        np.float64(Pcp365[i_row, i_col, doy]), Txsnm, Fsnm, np.float64(
-                            self.Eto365[i_row, i_col, doy]),
-                        Wb_old, Sb_old, doy, istart0, istart1,
-                        Sa, D, p, kc_list, lgpt5_point)
-
-                    if Eta_new < 0.:
-                        Eta_new = 0.
-
-                    self.Eta365[i_row, i_col, doy] = Eta_new
-                    self.Etm365[i_row, i_col, doy] = Etm_new
-                    self.Wb365[i_row, i_col, doy] = Wb_new
-                    self.Wx365[i_row, i_col, doy] = Wx_new
-                    self.Sb365[i_row, i_col, doy] = Sb_new
-                    self.kc365[i_row, i_col, doy] = kc_new
-
-                    Wb_old = Wb_new
-                    Sb_old = Sb_new
-        # ============================================
-        for i_row in range(self.im_height):
-            for i_col in range(self.im_width):
-                if self.set_mask:
-                    if self.im_mask[i_row, i_col] == self.nodata_val:
-                        continue
-                Etm365X = np.append(
-                    self.Etm365[i_row, i_col, :], self.Etm365[i_row, i_col, :])
-                Eta365X = np.append(
-                    self.Eta365[i_row, i_col, :], self.Eta365[i_row, i_col, :])
-                islgp = LGPCalc.islgpt(self.meanT_daily[i_row, i_col, :])
-                xx = LGPCalc.val10day(Eta365X)
-                yy = LGPCalc.val10day(Etm365X)
-                lgp_whole = xx[:365]/yy[:365]
-                count = 0
-                for i in range(len(lgp_whole)):
-                    if islgp[i] == 1 and lgp_whole[i] >= 0.4:
-                        count = count+1
-
-                lgp_tot[i_row, i_col] = count
-
-        if self.set_mask:
-            return np.where(self.im_mask, lgp_tot, np.nan)
-        else:
-            return lgp_tot
-
-    def ImportLGPandLGPT(self, lgp, lgpt5, lgpt10):
-        """
-        Mandatory step of input data required for crop simulation.
-        This function is run before the actual crop simulation.
-
-        Parameters
-        ----------
-        lgp : 2-D numpy array
-            Length of Growing Period.
-        lgpt5 : 2-D numpy array
-            Temperature Growing Period at 5℃ threshold.
-        lgpt10 : 2-D numpy array
-            Temperature Growing Period at 10℃ threshold.
-
-        Returns
-        -------
-        None.
-
-        """
-        self.LGP = lgp
-        self.LGPT5 = lgpt5
-        self.LGPT10 = lgpt10
-
-    def adjustForPerennialCrop(self,  cycle_len, aLAI, bLAI, aHI, bHI, rain_or_irr):
-        """If a perennial crop is introduced, PyAEZ will perform adjustment 
-        on the Leaf Area Index (LAI) and the Harvest Index (HI) based 
-        on the effective growing period.
-
-        Args:
-            aLAI (int): alpha coefficient for LAI
-            bLAI (int): beta coefficient for LAI
-            aHI (int): alpha coefficient for HI
-            bHI (int): beta coefficient for HI
-        """        
-        if rain_or_irr == 'rain':
-            # leaf area index adjustment for perennial crops
-            self.LAi_rain = self.LAi * ((cycle_len-aLAI)/bLAI)
-            # harvest index adjustment for perennial crops
-            self.HI_rain = self.HI * ((cycle_len-aHI)/bHI)
-
-        if rain_or_irr == 'irr':
-            # leaf area index adjustment for perennial crops
-            self.LAi_irr = self.LAi * ((cycle_len-aLAI)/bLAI)
-            # harvest index adjustment for perennial crops
-            self.HI_irr = self.HI * ((cycle_len-aHI)/bHI)
-
-    """ Thermal Screening functions (Optional)"""
-
-    def setThermalClimateScreening(self, t_climate, no_t_climate):
-        """
-        The thermal screening function omit out user-specified thermal climate classes
-        not suitable for a particular crop for crop simulation. Using this optional 
-        function will activate application of thermal climate screening in crop cycle simulation.
-    
-
-        Parameters
-        ----------
-        t_climate : 2-D numpy array
-            Thermal Climate.
-        no_t_climate : list
-            A list of thermal climate classes not suitable for crop simulation.
-
-        Returns
-        -------
-        None.
-
-        """
-        self.t_climate = t_climate
-        self.no_t_climate = no_t_climate  # list of unsuitable thermal climate
-
-        self.set_tclimate_screening = True
-
-    # set suitability screening, this is also optional
-    def setLGPTScreening(self, no_lgpt, optm_lgpt):
-        """Set screening parameters for thermal growing period (LGPt)
-
-        Args:
-            no_lgpt (3-item list): 3 'not suitable' LGPt conditions
-            optm_lgpt (3-item list): 3 'optimum' LGPt conditions
-        """        
-        self.no_lgpt = no_lgpt
-        self.optm_lgpt = optm_lgpt
-
-        self.set_lgpt_screening = True
-
-    def setTSumScreening(self, LnS, LsO, LO, HnS, HsO, HO):
-        """
-        This thermal screening corresponds to Type A constraint (TSUM Screeing) of GAEZ which
-        uses six TSUM thresholds for optimal, sub-optimal and not suitable conditions. Using 
-        this optional function will activate application of TSUM screening in crop cycle simulation.
-        
-
-        Parameters
-        ----------
-        LnS : Integer
-            Lower boundary of not-suitable accumulated heat unit range.
-        LsO : Integer
-            Lower boundary of sub-optimal accumulated heat unit range.
-        LO : Integer
-            Lower boundary of optimal accumulated heat unit range.
-        HnS : Integer
-            Upper boundary of not-suitable accumulated heat range.
-        HsO : Integer
-            Upper boundary of sub-optimal accumulated heat range.
-        HO : Integer
-            Upper boundary of not-suitable accumulated heat range.
-
-        Returns
-        -------
-        None.
-
-        """
-        self.LnS = int(LnS)  # Lower boundary/ not suitable
-        self.LsO = int(LsO)  # Lower boundary/ sub optimal
-        self.LO = int(LO)  # Lower boundary / optimal
-        self.HnS = int(HnS)  # Upper boundary/ not suitable
-        self.HsO = int(HsO)  # Upper boundary / sub-optimal
-        self.HO = int(HO)  # Upper boundary / optimal
-        self.set_Tsum_screening = True
-
-    def setPermafrostScreening(self, permafrost_class):
-
-        self.permafrost_class = permafrost_class  # permafrost class 2D numpy array
-        self.set_Permafrost_screening = True
-
-    def setCropSpecificRule(self, file_path, crop_name):
-        """
-        Optional function initiates the Crop Specific Rule (Temperature Profile 
-        Constraint) on the existing crop based on user-specified constraint rules.
-
-        Parameters
-        ----------
-        file_path : xlsx
-            The file path of excel sheet where the Type B constraint rules are provided.
-        crop_name : String
-            Unique name of crop to consider. The name must be the same provided in excel sheet.
-
-
-        Returns
-        -------
-        None.
-
-        """
-
-        data = pd.read_excel(file_path)
-        self.crop_name = crop_name
-
-        self.data = data.loc[data['Crop'] == self.crop_name]
-
-        self.setTypeBConstraint = True
-
-        # releasing data
-        del (data)
-
-    """ The main functions of MODULE II: Crop Simulation"""
-
-    def simulateCropCycle(self, start_doy=1, end_doy=365, step_doy=1, leap_year=False):
-        """Running the crop cycle calculation/simulation.
-
-        Args:
-            start_doy (int, optional): Starting Julian day for simulating period. Defaults to 1.
-            end_doy (int, optional): Ending Julian day for simulating period. Defaults to 365.
-            step_doy (int, optional): Spacing (in days) between 2 adjacent crop simulations. Defaults to 1.
-            leap_year (bool, optional): whether or not the simulating year is a leap year. Defaults to False.
-
-        """        
-
-        # just a counter to keep track of progress
-        count_pixel_completed = 0
-        total = self.im_height * self.im_width
-        # this stores final result
-        self.final_yield_rainfed = np.zeros((self.im_height, self.im_width))
-        self.final_yield_irrig = np.zeros((self.im_height, self.im_width))
-        self.crop_calender_irr = np.zeros(
-            (self.im_height, self.im_width), dtype=int)
-        self.crop_calender_rain = np.zeros(
-            (self.im_height, self.im_width), dtype=int)
-        
-        
-        self.fc2 = np.zeros((self.im_height, self.im_width))
-        self.fc1_rain = np.zeros((self.im_height, self.im_width))
-        self.fc1_irr = np.zeros((self.im_height, self.im_width))
-
-
-        for i_row in range(self.im_height):
-
-            for i_col in range(self.im_width):
-
-                # check current location (pixel) is outside of study area or not. if it's outside of study area goes to next location (pixel)
-                # Those unsuitable
-                if self.set_mask:
-                    if self.im_mask[i_row, i_col] == self.nodata_val:
-                        count_pixel_completed = count_pixel_completed + 1
-                        print('\rDone %: ' + str(round(count_pixel_completed /
-                        total*100, 2)), end='\r')
-                        continue
-
-                # 2. Permafrost screening
-                if self.set_Permafrost_screening:
-                    if np.logical_or(self.permafrost_class[i_row, i_col] == 1, self.permafrost_class[i_row, i_col] == 2):
-                        count_pixel_completed = count_pixel_completed + 1
-                        print('\rDone %: ' + str(round(count_pixel_completed /
-                        total*100, 2)), end='\r')
-                        continue
-
-                # Thermal Climate Screening
-                if self.set_tclimate_screening:
-                    if self.t_climate[i_row, i_col] in self.no_t_climate:
-                        count_pixel_completed = count_pixel_completed + 1
-                        
-                        print('\rDone %: ' + str(round(count_pixel_completed /
-                        total*100, 2)), end='\r')
-                        continue
-                
-                """Cycle length checking for rainfed and irrigated annuals.
-                    Concerns with LGPt5 (irrigated) and LGP (rainfed)"""
-                if not self.perennial:
-
-                    "Harvest Index and Leaf Area Index are not adjusted."
-                    self.LAi_rain = self.LAi
-                    self.HI_rain = self.HI
-
-                    self.LAi_irr = self.LAi
-                    self.HI_irr = self.HI
-                    
-                    # for irrigated conditions
-                    # In real simulation, this pixel would be omitted out
-                    if int(self.LGPT5[i_row, i_col]) < self.min_cycle_len:
-                        self.cycle_len_irr = 0
-                    else:
-                        self.cycle_len_irr = self.cycle_len
-                    
-                    # for rainfed condition
-                    # In real simulation, this pixel would be omitted out for 
-                    if int(self.LGP[i_row, i_col]) < self.min_cycle_len:
-                        self.cycle_len_rain = 0
-                    else:
-                        self.cycle_len_rain = self.cycle_len
-                    
-                else:
-                    """Cycle length checking for rainfed and irrigated perennials.
-                    Concerns with LGPt5 (irrigated) and LGP (rainfed)"""
-
-                    """Adjustment of cycle length, LAI and HI for Perennials"""
-                    self.set_adjustment = True
-
-                    """ Adjustment for RAINFED conditions"""
-                    if int(self.LGP[i_row, i_col]) < self.min_cycle_len:
-                        self.cycle_len_rain = 0
-                        
-                    else:
-                        # effective cycle length will be our cycle length
-                        self.cycle_len_rain = min(int(self.LGP[i_row, i_col]), self.max_cycle_len)
-
-                        self.adjustForPerennialCrop(
-                                self.cycle_len_rain, aLAI=self.aLAI, bLAI=self.bLAI, aHI=self.aHI, bHI=self.bHI, rain_or_irr='rain')
-                        
-                        if self.cycle_len_rain < self.min_cycle_len:
-                            self.cycle_len_rain = -1
-                                
-                
-                    """ Adjustment for IRRIGATED conditions"""
-                    """Use LGPT5 for minimum temperatures less than 8. Use LGPT10 for temperature greater than 8."""
-                    # effective cycle length will be our cycle length
-                    if self.min_temp <= 8:
-                        if int(self.LGPT5[i_row, i_col]) < self.min_cycle_len:
-                            self.cycle_len_irr = 0
-                        else:
-                            self.cycle_len_irr = min(int(self.LGPT5[i_row, i_col]), self.max_cycle_len)
-                    elif self.min_temp >8:
-                        if int(self.LGPT10[i_row, i_col]) < self.min_cycle_len:
-                            self.cycle_len_irr = 0
-                        else:
-                            self.cycle_len_irr = min(int(self.LGPT10[i_row, i_col]), self.max_cycle_len)
-                    
-                    self.adjustForPerennialCrop(
-                            self.cycle_len_irr , aLAI=self.aLAI, bLAI=self.bLAI, aHI=self.aHI, bHI=self.bHI, rain_or_irr='irr')
-                    
-                    if self.cycle_len_irr < self.min_cycle_len:
-                        self.cycle_len_irr = -1
-                
-
-                count_pixel_completed = count_pixel_completed + 1       
-                # this allows handing leap and non-leap year differently. This is only relevant for monthly data because this value will be used in interpolations.
-                # In case of daily data, length of vector will be taken as number of days in  a year.
-                if leap_year:
-                    days_in_year = 366
-                else:
-                    days_in_year = 365
-
-                # extract climate data for particular location. And if climate data are monthly data, they are interpolated as daily data
-                if self.set_monthly:
-                    obj_utilities = UtilitiesCalc.UtilitiesCalc()
-
-                    minT_daily_point = obj_utilities.interpMonthlyToDaily(
-                        self.minT_monthly[i_row, i_col, :], 1, days_in_year)
-                    maxT_daily_point = obj_utilities.interpMonthlyToDaily(
-                        self.maxT_monthly[i_row, i_col, :], 1, days_in_year)
-                    shortRad_daily_point = obj_utilities.interpMonthlyToDaily(
-                        self.shortRad_monthly[i_row, i_col, :],  1, days_in_year, no_minus_values=True)
-                    wind2m_daily_point = obj_utilities.interpMonthlyToDaily(
-                        self.wind2m_monthly[i_row, i_col, :],  1, days_in_year, no_minus_values=True)
-                    totalPrec_daily_point = obj_utilities.interpMonthlyToDaily(
-                        self.totalPrec_monthly[i_row, i_col, :],  1, days_in_year, no_minus_values=True)
-                    rel_humidity_daily_point = obj_utilities.interpMonthlyToDaily(
-                        self.rel_humidity_monthly[i_row, i_col, :],  1, days_in_year, no_minus_values=True)
-                else:
-                    minT_daily_point = self.minT_daily[i_row, i_col, :]
-                    maxT_daily_point = self.maxT_daily[i_row, i_col, :]
-                    shortRad_daily_point = self.shortRad_daily[i_row, i_col, :]
-                    wind2m_daily_point = self.wind2m_daily[i_row, i_col, :]
-                    totalPrec_daily_point = self.totalPrec_daily[i_row, i_col, :]
-                    rel_humidity_daily_point = self.rel_humidity_daily[i_row, i_col, :]
-                    
-
-                # calculate ETO for full year for particular location (pixel) 7#
-                obj_eto = ETOCalc.ETOCalc(
-                    1, minT_daily_point.shape[0], self.latitude[i_row, i_col], self.elevation[i_row, i_col])
-
-                # 7. New Modification
-                shortRad_daily_point_MJm2day = (shortRad_daily_point*3600*24)/1000000 # convert w/m2 to MJ/m2/day (Correct)
-
-                # 7. Minor change for validation purposes: shortRad_daily_point is replaced in shortRad_dailyy_point_MJm2day. (Sunshine hour data for KB Etocalc)
-                obj_eto.setClimateData(minT_daily_point, maxT_daily_point,
-                                       wind2m_daily_point, shortRad_daily_point_MJm2day, rel_humidity_daily_point)
-                pet_daily_point = obj_eto.calculateETO()
-
-                # Empty arrays that stores yield estimations and fc1 and fc2 of all cycles per particular location (pixel)
-                yield_of_all_crop_cycles_rainfed = np.empty(0, dtype= np.float16)
-                yield_of_all_crop_cycles_irrig = np.empty(0, dtype= np.float16)
-
-                fc1_rain_lst = np.empty(0, dtype= np.float16)
-                fc1_irr_lst = np.empty(0, dtype= np.float16)
-
-                fc2_lst = np.empty(0, dtype= np.float16)
-
-
-                """ Calculation of each individual day's yield for rainfed and irrigated conditions"""
-
-                for i_cycle in range(start_doy-1, end_doy, step_doy):
-
-                    """Check if the first day of a cycle meets minimum temperature requirement. If not, all outputs will be zero.
-                        And iterates to next cycle."""
-                    if (minT_daily_point[i_cycle]+maxT_daily_point[i_cycle])/2 < self.min_temp:
-                        est_yield_moisture_limited = 0.
-                        fc1_rain = 0.
-                        fc1_irr =0.
-                        fc2_value = 0.
-                        est_yield_irrigated = 0.
-
-                        yield_of_all_crop_cycles_rainfed = np.append(yield_of_all_crop_cycles_rainfed, 0.)
-                        yield_of_all_crop_cycles_irrig = np.append(yield_of_all_crop_cycles_irrig, 0.)
-                        fc1_rain_lst = np.append(fc1_rain_lst, 0.)
-                        fc1_irr_lst = np.append(fc1_irr_lst, 0.)
-                        fc2_lst = np.append(fc2_lst, 0.)
-                        continue
-                    
-                    """Repeat the climate data two times and concatenate for computational convenience. If perennial, the cycle length
-                            will be different for separate conditions"""
-                    minT_daily_2year = np.tile(minT_daily_point, 2)
-                    maxT_daily_2year = np.tile(maxT_daily_point, 2)
-                    shortRad_daily_2year = np.tile(shortRad_daily_point, 2)
-                    wind2m_daily_2year = np.tile(wind2m_daily_point,2)
-                    totalPrec_daily_2year = np.tile(totalPrec_daily_point, 2)
-                    pet_daily_2year = np.tile(pet_daily_point, 2)
-                    
-                    if self.cycle_len_rain in[-1,0]:
-                        est_yield_moisture_limited = 0.
-                        fc1_rain = 0.
-                        fc2_value = 0.
-                    else:
-                        """ Time slicing tiled climate data with corresponding cycle lengths for rainfed and irrigated conditions"""
-                        """For rainfed"""
-
-                        # extract climate data within the season to pass in to calculation classes
-                        minT_daily_season_rain = minT_daily_2year[i_cycle: i_cycle +
-                                                                    int(self.cycle_len_rain)-1]
-                        maxT_daily_season_rain = maxT_daily_2year[i_cycle: i_cycle +
-                                                                    int(self.cycle_len_rain)-1]
-                        shortRad_daily_season_rain = shortRad_daily_2year[
-                            i_cycle: i_cycle+int(self.cycle_len_rain)-1]
-                        pet_daily_season_rain = pet_daily_2year[
-                            i_cycle: i_cycle+int(self.cycle_len_rain)-1]
-                        totalPrec_daily_season_rain = totalPrec_daily_2year[
-                            i_cycle: i_cycle+int(self.cycle_len_rain)-1]
-                        wind_sp_daily_season_rain = wind2m_daily_2year[
-                            i_cycle: i_cycle+int(self.cycle_len_rain)-1]
-                        
-                        """Creating Thermal Screening object classes for perennial RAINFED conditions"""
-                        obj_screening_rain = ThermalScreening.ThermalScreening()
-                        """ For Perennials, 365 days of climate data will be used for Thermal Screening.
-                            For Annuals, climate data within crop-specific cycle length will be used for Thermal Screening."""
-                        if self.perennial:
-                            obj_screening_rain.setClimateData(
-                                minT_daily_2year[i_cycle: i_cycle+365-1], maxT_daily_2year[i_cycle: i_cycle+365-1])
-                        else:
-                            obj_screening_rain.setClimateData(
-                                minT_daily_season_rain, maxT_daily_season_rain)
-                        
-
-                        if self.set_lgpt_screening:
-                            obj_screening_rain.setLGPTScreening(
-                                no_lgpt=self.no_lgpt, optm_lgpt=self.optm_lgpt)
-
-                        # TSUM Screening
-                        if self.set_Tsum_screening:
-                            obj_screening_rain.setTSumScreening(
-                                LnS=self.LnS, LsO=self.LsO, LO=self.LO, HnS=self.HnS, HsO=self.HsO, HO=self.HO)
-
-                        # Crop-Specific Rule Screening
-                        if self.setTypeBConstraint:
-                            obj_screening_rain.applyTypeBConstraint(
-                                data=self.data, input_temp_profile=obj_screening_rain.tprofile, perennial_flag= self.perennial)
-
-                        # Initial set up value for fc1 RAINFED
-                        fc1_rain = 1.
-                        fc1_rain = obj_screening_rain.getReductionFactor2()  # fc1 for rainfed condition
-                        
-                        if fc1_rain == 0.:
-                            est_yield_moisture_limited = 0.
-                            fc1_rain = 0.
-                            fc2_value = 0.
-                        else:
-
-                            """If fc1 RAINFED IS NOT ZERO >>> BIOMASS RAINFED STARTS"""
-                            obj_maxyield_rain = BioMassCalc.BioMassCalc(
-                                i_cycle+1, i_cycle+1+self.cycle_len_rain-1, self.latitude[i_row, i_col])
-                            obj_maxyield_rain.setClimateData(
-                                minT_daily_season_rain, maxT_daily_season_rain, shortRad_daily_season_rain)
-                            obj_maxyield_rain.setCropParameters(
-                                self.LAi_rain, self.HI_rain, self.legume, self.adaptability)
-                            obj_maxyield_rain.calculateBioMass()
-                            est_yield_rainfed = obj_maxyield_rain.calculateYield()
-
-                            # reduce thermal screening factor
-                            est_yield_rainfed = est_yield_rainfed * fc1_rain
-
-                            """ For Annual RAINFED, crop water requirements are calculated in full procedures.
-                                For Perennial RAINFED, procedures related with yield loss factors are omitted out.
-                                """
-                            fc2_value = 1.
-                            
-                            obj_cropwat = CropWatCalc.CropWatCalc(
-                                i_cycle+1, i_cycle+1+self.cycle_len_rain-1, perennial_flag = self.perennial)
-                            obj_cropwat.setClimateData(
-                                pet_daily_season_rain, totalPrec_daily_season_rain, wind_sp_daily_season_rain, 
-                                minT_daily_season_rain, maxT_daily_season_rain)
-                            
-                            # check Sa is a raster or single value and extract Sa value accordingly
-                            if len(np.array(self.Sa).shape) == 2:
-                                Sa_temp = self.Sa[i_row, i_col]
-                            else:
-                                Sa_temp = self.Sa
-                            obj_cropwat.setCropParameters(self.d_per, self.kc, self.kc_all, self.yloss_f,
-                                                            self.yloss_f_all, est_yield_rainfed, self.D1, self.D2, Sa_temp, self.pc, self.plant_height)
-                            est_yield_moisture_limited = obj_cropwat.calculateMoistureLimitedYield()
-
-                            fc2_value = obj_cropwat.getfc2factormap()
-
-                    yield_of_all_crop_cycles_rainfed = np.append(yield_of_all_crop_cycles_rainfed, est_yield_moisture_limited)
-                    fc2_lst = np.append(fc2_lst, fc2_value)
-                    fc1_rain_lst = np.append(fc1_rain_lst, fc1_rain)
-
-                    """Error checking code snippet"""
-                    if est_yield_moisture_limited == None or est_yield_moisture_limited == np.nan:
-                        raise Exception('Crop Water Yield not returned. Row_{}_col_{}_Cycle_{}'.format(i_row, i_col, i_cycle))
-                    if fc2_value == None or fc2_value == np.nan:
-                        raise Exception('fc2 value not returned. Row_{}_col_{}_Cycle_{}'.format(i_row, i_col, i_cycle))
-                    if len(fc1_rain_lst) != i_cycle+1 or fc1_rain == None or fc1_rain == np.nan:
-                        raise Exception('Fc1 rain not properly appended. Row_{}_col_{}_Cycle_{}'.format(i_row, i_col, i_cycle))
-                    if len(yield_of_all_crop_cycles_rainfed) != i_cycle+1:
-                        raise Exception('Rainfed yield list not properly appended') 
-                    if len(fc2_lst) != i_cycle+1:
-                        raise Exception('Fc2 list not appended properly. Row_{}_col_{}_Cycle_{}'.format(i_row, i_col, i_cycle))
-
-
-                    ##########################
-                    if self.cycle_len_irr in [-1, 0]:
-                        est_yield_irrigated = 0.
-                        fc1_irr = 0.
-                    else:
-                            
-                        # extract climate data within the season to pass in to calculation classes
-                        minT_daily_season_irr = minT_daily_2year[i_cycle: i_cycle +
-                                                                    int(self.cycle_len_irr)-1]
-                        maxT_daily_season_irr = maxT_daily_2year[i_cycle: i_cycle +
-                                                                    int(self.cycle_len_irr)-1]
-                        shortRad_daily_season_irr = shortRad_daily_2year[
-                            i_cycle: i_cycle+int(self.cycle_len_irr)-1]
-                        pet_daily_season_irr = pet_daily_2year[
-                            i_cycle: i_cycle+int(self.cycle_len_irr)-1]
-                        totalPrec_daily_season_irr = totalPrec_daily_2year[
-                            i_cycle: i_cycle+int(self.cycle_len_irr)-1]
-                        
-                        """Creating Thermal Screening object classes for perennial RAINFED conditions"""
-                        obj_screening_irr = ThermalScreening.ThermalScreening()
-                        
-                        """ For Perennials, 365 days of climate data will be used for Thermal Screening.
-                        For Annuals, climate data within crop-specific cycle length will be used for Thermal Screening."""
-                        if self.perennial:
-                            obj_screening_irr.setClimateData(
-                                minT_daily_2year[i_cycle: i_cycle+365-1], maxT_daily_2year[i_cycle: i_cycle+365-1])
-                        else:
-                            obj_screening_irr.setClimateData(
-                                minT_daily_season_irr, maxT_daily_season_irr)
-
-                        if self.set_lgpt_screening:
-                            obj_screening_irr.setLGPTScreening(
-                                no_lgpt=self.no_lgpt, optm_lgpt=self.optm_lgpt)
-
-                        # TSUM Screening
-                        if self.set_Tsum_screening:
-                            obj_screening_irr.setTSumScreening(
-                                LnS=self.LnS, LsO=self.LsO, LO=self.LO, HnS=self.HnS, HsO=self.HsO, HO=self.HO)
-
-                        # Crop-Specific Rule Screening
-                        if self.setTypeBConstraint:
-                            obj_screening_irr.applyTypeBConstraint(
-                                data=self.data, input_temp_profile=obj_screening_irr.tprofile, perennial_flag= self.perennial)
-
-                        # Initial set up value for fc1 RAINFED
-                        fc1_irr = 1.
-
-                        fc1_irr = obj_screening_irr.getReductionFactor2()  # fc1 for rainfed condition
-
-                
-                        if fc1_irr == 0.:
-                            est_yield_irrigated = 0.
-                        else:
-                            """If fc1 IRRIGATED IS NOT ZERO >>> BIOMASS IRRIGATED STARTS"""
-                            obj_maxyield_irr = BioMassCalc.BioMassCalc(
-                                i_cycle+1, i_cycle+1+self.cycle_len_irr-1, self.latitude[i_row, i_col])
-                            obj_maxyield_irr.setClimateData(
-                                minT_daily_season_irr, maxT_daily_season_irr, shortRad_daily_season_irr)
-                            obj_maxyield_irr.setCropParameters(
-                                self.LAi_irr, self.HI_irr, self.legume, self.adaptability)
-                            obj_maxyield_irr.calculateBioMass()
-                            est_yield_irrigated = obj_maxyield_irr.calculateYield()
-
-                            # reduce thermal screening factor
-                            est_yield_irrigated = est_yield_irrigated * fc1_irr
-
-                    yield_of_all_crop_cycles_irrig = np.append(yield_of_all_crop_cycles_irrig, est_yield_irrigated)
-                    fc1_irr_lst = np.append(fc1_irr_lst, fc1_irr)
-
-                    # Error raising
-                    if est_yield_irrigated == None or est_yield_irrigated== np.nan:
-                        raise Exception('Biomass Yield for irrigated not returned. Row_{}_col_{}_Cycle_{}'.format(i_row, i_col, i_cycle))
-
-                    if len(yield_of_all_crop_cycles_irrig) != i_cycle+1:
-                        raise Exception('Irrigated yield list not properly appended. Row_{}_col_{}_Cycle_{}'.format(i_row, i_col, i_cycle))
-                                
-                    if len(fc1_irr_lst) != i_cycle+1 or fc1_irr == None or fc1_irr == np.nan:
-                        raise Exception('Fc1 irr not properly appended. Row_{}_col_{}_Cycle_{}'.format(i_row, i_col, i_cycle))
-                    
-                    if len(fc1_irr_lst)!= i_cycle+1 or fc1_rain == None or fc1_rain == np.nan:
-                        raise Exception('Fc1 irr not properly appended. Row_{}_col_{}_Cycle_{}'.format(i_row, i_col, i_cycle))
-
-
-
-
-                """Getting Maximum Attainable Yield from the list for irrigated and rainfed conditions and the Crop Calendar"""
-
-                # get agro-climatic yield and crop calendar for IRRIGATED condition
-                if np.logical_and(len(yield_of_all_crop_cycles_irrig) == len(fc1_irr_lst), len(yield_of_all_crop_cycles_irrig) == len(fc1_irr_lst)):
-
-                    self.final_yield_irrig[i_row, i_col] = np.max(yield_of_all_crop_cycles_irrig) # Maximum attainable yield
-
-                    # Array index where maximum yield is obtained
-                    i = np.where(yield_of_all_crop_cycles_irrig == np.max(yield_of_all_crop_cycles_irrig))[0][0] # index of maximum yield
-
-                    self.crop_calender_irr[i_row, i_col] = int(i+1)*step_doy # Crop calendar for irrigated condition
-
-                    self.fc1_irr[i_row, i_col] = fc1_irr_lst[i] # fc1 irrigated for the specific crop calendar DOY
-
-                # get agro-climatic yield and crop calendar for RAINFED condition
-                if np.logical_and(len(yield_of_all_crop_cycles_rainfed) == len(fc1_rain_lst), len(yield_of_all_crop_cycles_rainfed) == len(fc1_rain_lst)):
-                    self.final_yield_rainfed[i_row, i_col] = np.max(yield_of_all_crop_cycles_rainfed) # Maximum attainable yield
-
-                    i1 = np.where(yield_of_all_crop_cycles_rainfed == np.max(yield_of_all_crop_cycles_rainfed))[0][0] # index of maximum yield
-                    
-                    self.crop_calender_rain[i_row, i_col] = int(i1+1) * step_doy # Crop calendar for rainfed condition
-                    
-                    self.fc1_rain[i_row, i_col] = fc1_rain_lst[i1]
-                    
-                    # if not self.perennial:
-                    self.fc2[i_row, i_col] = fc2_lst[i1]
-
-
-                print('\rDone %: ' + str(round(count_pixel_completed / total*100, 2)), end='\r')
-        
-        print('\nSimulations Completed !')
-
-    def getEstimatedYieldRainfed(self):
-        """Estimation of Maximum Yield for Rainfed scenario
-
-        Returns:
-            2D NumPy: the maximum attainable yield under the provided climate conditions, 
-                      under rain-fed conditions [kg/ha]
-        """        
-        return self.final_yield_rainfed
-
-    def getEstimatedYieldIrrigated(self):
-        """Estimation of Maximum Yield for Irrigated scenario
-
-        Returns:
-            2D NumPy: the maximum attainable yield under the provided climate conditions, 
-                      under irrigated conditions [kg/ha]
-        """
-        return self.final_yield_irrig
-
-    def getOptimumCycleStartDateIrrigated(self):
-        """
-        Function for optimum starting date for irrigated condition.
-
-        Returns
-        -------
-        TYPE: 2-D numpy array.
-            Optimum starting date for irrigated condition.
-
-        """
-        return self.crop_calender_irr
-
-    def getOptimumCycleStartDateRainfed(self):
-        """
-        Function for optimum starting date for rainfed condition.
-
-        Returns
-        -------
-        TYPE: 2-D numpy array.
-            Optimum starting date for rainfed condition.
-
-        """
-        return self.crop_calender_rain
-
-    def getThermalReductionFactor(self):
-        """
-        Function for thermal reduction factor (fc1) map. For perennial crop,
-        the function produces a list of fc1 maps for both conditions. Only one 
-        fc1 map is produced for non-perennial crops, representing both rainfed 
-        and irrigated conditions
-
-        Returns
-        -------
-        TYPE: A python list of 2-D numpy arrays: [fc1 rainfed, fc1 irrigated] 
-        or a 2-D numpy array.
-            Thermal reduction factor map (fc1) for corresponding conditions.
-
-        """
-        return [self.fc1_rain, self.fc1_irr]
-
-    def getMoistureReductionFactor(self):
-        """
-        Function for reduction factor map due to moisture deficit (fc2) for 
-        rainfed condition. Only fc2 map is produced for non-perennial crops.
-        
-        Returns
-        -------
-        TYPE: 2-D numpy array
-            Reduction factor due to moisture deficit (fc2).
-
-        """
-
-        return self.fc2
-
-    def AirFrostIndexandPermafrostEvaluation(self):
-        """
-        The function calculates the air frost index which is used for evaluation of 
-        occurrence of continuous or discontinuous permafrost condtions executed in 
-        GAEZ v4. Two outputs of numerical air frost index and classified reference
-        permafrost zones are returned. If mask layer is inserted, the function will
-        automatically mask user-defined pixels out of the calculation 
-
-        Returns:
-        air_frost_index/permafrost : a python list: [air frost number, permafrost classes]
-
-        """
-        fi = np.zeros((self.im_height, self.im_width), dtype=float)
-        permafrost = np.zeros((self.im_height, self.im_width), dtype=int)
-        ddt = np.zeros((self.im_height, self.im_width),
-                       dtype=float)  # thawing index
-        ddf = np.zeros((self.im_height, self.im_width),
-                       dtype=float)  # freezing index
-        meanT_gt_0 = self.meanT_daily.copy()
-        meanT_le_0 = self.meanT_daily.copy()
-
-        # removing all negative temperatures for summation
-        meanT_gt_0[meanT_gt_0 <= 0] = 0
-        # removing all positive temperatures for summation
-        meanT_le_0[meanT_gt_0 > 0] = 0
-        ddt = np.sum(meanT_gt_0, axis=2)
-        ddf = - np.sum(meanT_le_0, axis=2)
-        fi = np.sqrt(ddf)/(np.sqrt(ddf) + np.sqrt(ddt))
-        # now, we will classify the permafrost zones (Reference: GAEZ v4 model documentation: Pg35 -37)
-        for i_row in range(self.im_height):
-            for i_col in range(self.im_width):
-                if self.set_mask:
-                    if self.im_mask[i_row, i_col] == self.nodata_val:
-                        continue
-                # Continuous Permafrost Class
-                if fi[i_row, i_col] > 0.625:
-                    permafrost[i_row, i_col] = 1
-
-                # Discontinuous Permafrost Class
-                if fi[i_row, i_col] > 0.57 and fi[i_row, i_col] < 0.625:
-                    permafrost[i_row, i_col] = 2
-
-                # Sporadic Permafrost Class
-                if fi[i_row, i_col] > 0.495 and fi[i_row, i_col] < 0.57:
-                    permafrost[i_row, i_col] = 3
-
-                # No Permafrost Class
-                if fi[i_row, i_col] < 0.495:
-                    permafrost[i_row, i_col] = 4
-        # to remove the division by zero, the nan values will be converted into
-        fi = np.nan_to_num(fi)
-
-        if self.set_mask:
-            return [np.ma.masked_array(fi, mask=self.im_mask == 0), np.ma.masked_array(permafrost, mask=self.im_mask == 0)]
-        else:
-            return [fi, permafrost]
-
-#----------------- End of file -------------------------#
+"""
+PyAEZ version 2.2 (Dec 2023)
+This CropSimulation Class simulates all the possible crop cycles to find 
+the best crop cycle that produces maximum yield for a particular grid
+2020: N. Lakmal Deshapriya
+2022/2023: Swun Wunna Htet, Kittiphon Boonma
+
+Bug fixes:
+2/4/2024: Fixes TSUM screening activation when TSUM thresholds are not provided.
+"""
+
+import numpy as np
+import pandas as pd
+import math
+try:
+    import gdal
+except:
+    from osgeo import gdal
+
+from pyaez import UtilitiesCalc,BioMassCalc,ETOCalc,CropWatCalc,ThermalScreening, LGPCalc
+
+class CropSimulation(object):
+
+    def __init__(self):
+        """Initiate a Class instance
+        """        
+        self.set_mask = False
+        self.set_tclimate_screening = False
+        self.set_lgpt_screening = False
+        self.set_Tsum_screening = False
+        self.set_Permafrost_screening = False  
+        self.set_adjustment = False 
+        self.setTypeBConstraint = False
+        self.set_monthly = False
+
+    def setMonthlyClimateData(self, min_temp, max_temp, precipitation, short_rad, wind_speed, rel_humidity):
+        """Load MONTHLY climate data into the Class and calculate the Reference Evapotranspiration (ETo)
+
+        Args:
+            min_temp (3D NumPy): Monthly minimum temperature [Celcius]
+            max_temp (3D NumPy): Monthly maximum temperature [Celcius]
+            precipitation (3D NumPy): Monthly total precipitation [mm/day]
+            short_rad (3D NumPy): Monthly solar radiation [W/m2]
+            wind_speed (3D NumPy): Monthly windspeed at 2m altitude [m/s]
+            rel_humidity (3D NumPy): Monthly relative humidity [percentage decimal, 0-1]
+        Return:
+            None.
+        """
+        rel_humidity[rel_humidity > 0.99] = 0.99
+        rel_humidity[rel_humidity < 0.05] = 0.05
+        short_rad[short_rad < 0] = 0
+        wind_speed[wind_speed < 0] = 0
+        self.minT_monthly = min_temp
+        self.maxT_monthly = max_temp
+        self.totalPrec_monthly = precipitation
+        self.shortRad_monthly = short_rad
+        self.wind2m_monthly = wind_speed
+        self.rel_humidity_monthly = rel_humidity
+        self.meanT_daily = np.zeros((self.im_height, self.im_width, 365))
+        self.totalPrec_daily = np.zeros((self.im_height, self.im_width, 365))
+        self.pet_daily = np.zeros((self.im_height, self.im_width, 365))
+        self.minT_daily = np.zeros((self.im_height, self.im_width, 365))
+        self.maxT_daily = np.zeros((self.im_height, self.im_width, 365))
+
+        # Interpolate monthly to daily data
+        obj_utilities = UtilitiesCalc.UtilitiesCalc()
+
+        self.meanT_monthly = 0.5*(min_temp+max_temp)
+
+        for i_row in range(self.im_height):
+            for i_col in range(self.im_width):
+
+                if self.set_mask:
+                    if self.im_mask[i_row, i_col] == self.nodata_val:
+                        continue
+
+                self.meanT_daily[i_row, i_col, :] = obj_utilities.interpMonthlyToDaily(
+                    self.meanT_monthly[i_row, i_col, :], 1, 365)
+                self.totalPrec_daily[i_row, i_col, :] = obj_utilities.interpMonthlyToDaily(
+                    precipitation[i_row, i_col, :], 1, 365, no_minus_values=True)
+                self.minT_daily[i_row, i_col, :] = obj_utilities.interpMonthlyToDaily(
+                    min_temp[i_row, i_col, :], 1, 365)
+                self.maxT_daily[i_row, i_col, :] = obj_utilities.interpMonthlyToDaily(
+                    max_temp[i_row, i_col, :], 1, 365)
+                radiation_daily = obj_utilities.interpMonthlyToDaily(
+                    short_rad[i_row, i_col, :], 1, 365, no_minus_values=True)
+                wind_daily = obj_utilities.interpMonthlyToDaily(
+                    wind_speed[i_row, i_col, :], 1, 365, no_minus_values=True)
+                rel_humidity_daily = obj_utilities.interpMonthlyToDaily(
+                    rel_humidity[i_row, i_col, :], 1, 365, no_minus_values=True)
+
+                # calculation of reference evapotranspiration (ETo)
+                obj_eto = ETOCalc.ETOCalc(
+                    1, 365, self.latitude[i_row, i_col], self.elevation[i_row, i_col])
+                # convert w/m2 to MJ/m2/day
+                shortrad_daily_MJm2day = (radiation_daily*3600*24)/1000000
+                obj_eto.setClimateData(
+                    self.minT_daily[i_row, i_col, :], self.maxT_daily[i_row, i_col, :], wind_daily, shortrad_daily_MJm2day, rel_humidity_daily)
+                self.pet_daily[i_row, i_col, :] = obj_eto.calculateETO()
+
+        # Sea-level adjusted mean temperature
+        self.meanT_daily_sealevel = self.meanT_daily + \
+            np.tile(np.reshape(self.elevation/100*0.55,
+                    (self.im_height, self.im_width, 1)), (1, 1, 365))
+        # P over PET ratio(to eliminate nan in the result, nan is replaced with zero)
+        self.P_by_PET_daily = np.divide(
+            self.totalPrec_daily, self.pet_daily, out=np.zeros_like(self.totalPrec_daily), where=(self.pet_daily != 0))
+
+        self.set_monthly=True
+
+    def setDailyClimateData(self, min_temp, max_temp, precipitation, short_rad, wind_speed, rel_humidity):
+        """Load DAILY climate data into the Class and calculate the Reference Evapotranspiration (ETo)
+
+        Args:
+            min_temp (3D NumPy): Daily minimum temperature [Celcius]
+            max_temp (3D NumPy): Daily maximum temperature [Celcius]
+            precipitation (3D NumPy): Daily total precipitation [mm/day]
+            short_rad (3D NumPy): Daily solar radiation [W/m2]
+            wind_speed (3D NumPy): Daily windspeed at 2m altitude [m/s]
+            rel_humidity (3D NumPy): Daily relative humidity [percentage decimal, 0-1]
+        Return:
+            None.
+        """
+
+        rel_humidity[rel_humidity > 0.99] = 0.99
+        rel_humidity[rel_humidity < 0.05] = 0.05
+        short_rad[short_rad < 0] = 0
+        self.minT_daily = min_temp
+        self.maxT_daily = max_temp
+        self.totalPrec_daily = precipitation
+        self.shortRad_daily = short_rad
+        self.wind2m_daily = wind_speed
+        self.rel_humidity_daily = rel_humidity
+
+        self.meanT_daily = np.zeros((self.im_height, self.im_width, 365))
+        self.totalPrec_daily = np.zeros((self.im_height, self.im_width, 365))
+        self.pet_daily = np.zeros((self.im_height, self.im_width, 365))
+
+
+        for i_row in range(self.im_height):
+            for i_col in range(self.im_width):
+
+                if self.set_mask:
+                    if self.im_mask[i_row, i_col] == self.nodata_val:
+                        continue
+
+                self.meanT_daily[i_row, i_col, :] = 0.5 * \
+                    (min_temp[i_row, i_col, :]+max_temp[i_row, i_col, :])
+                self.totalPrec_daily[i_row, i_col,:] = precipitation[i_row, i_col, :]
+
+                # calculation of reference evapotranspiration (ETo)
+                obj_eto = ETOCalc.ETOCalc(
+                    1, 365, self.latitude[i_row, i_col], self.elevation[i_row, i_col])
+                # convert w/m2 to MJ/m2/day
+                shortrad_daily_MJm2day = (
+                    short_rad[i_row, i_col, :]*3600*24)/1000000
+                obj_eto.setClimateData(min_temp[i_row, i_col, :], max_temp[i_row, i_col, :],
+                                       wind_speed[i_row, i_col, :], shortrad_daily_MJm2day, rel_humidity[i_row, i_col, :])
+                self.pet_daily[i_row, i_col, :] = obj_eto.calculateETO()
+
+        # sea level temperature
+        self.meanT_daily_sealevel = self.meanT_daily + \
+            np.tile(np.reshape(self.elevation/100*0.55,
+                    (self.im_height, self.im_width, 1)), (1, 1, 365))
+        # P over PET ratio (to eliminate nan in the result, nan is replaced with zero)
+        self.P_by_PET_daily = np.divide(
+            self.totalPrec_daily, self.pet_daily, out=np.zeros_like(self.totalPrec_daily), where=(self.pet_daily != 0))
+        self.set_monthly = False
+
+    def setLocationTerrainData(self, lat_min, lat_max, elevation):
+        """Load geographical extents and elevation data in to the Class, 
+           and create a latitude map
+
+        Args:
+            lat_min (float): the minimum latitude of the AOI in decimal degrees
+            lat_max (float): the maximum latitude of the AOI in decimal degrees
+            elevation (2D NumPy): elevation map in metres
+        Return:
+            None.
+        """
+        self.elevation = elevation
+        self.im_height = elevation.shape[0]
+        self.im_width = elevation.shape[1]
+        self.latitude = UtilitiesCalc.UtilitiesCalc().generateLatitudeMap(lat_min, lat_max, self.im_height, self.im_width)
+    
+    # For this function, we need to explain how to set up excel sheet in the User Guide (Important)
+    def readCropandCropCycleParameters(self, file_path, crop_name):
+        """
+        Mandatory function to import the excel sheet of crop-specific parameters,
+        crop water requirements, management info, perennial adjustment parameters,
+        and TSUM screening thresholds.
+
+        Parameters
+        ----------
+        file_path : String.
+            The file path of the external excel sheet in xlsx.
+        crop_name : String.
+            Unique name of crop for crop simulation.
+
+        Returns
+        -------
+        None.
+
+        """
+
+        self.crop_name = crop_name
+        df = pd.read_excel(file_path)
+
+        crop_df_index = df.index[df['Crop_name'] == crop_name].tolist()[0]
+        crop_df = df.loc[df['Crop_name'] == crop_name]
+
+        self.setCropParameters(LAI=crop_df['LAI'][crop_df_index], HI=crop_df['HI'][crop_df_index], legume=crop_df['legume'][crop_df_index], adaptability=int(crop_df['adaptability'][crop_df_index]), cycle_len=int(crop_df['cycle_len'][crop_df_index]), D1=crop_df['D1']
+                               [crop_df_index], D2=crop_df['D2'][crop_df_index], min_temp=crop_df['min_temp'][crop_df_index], aLAI=crop_df['aLAI'][crop_df_index], bLAI=crop_df['bLAI'][crop_df_index], aHI=crop_df['aHI'][crop_df_index], bHI=crop_df['bHI'][crop_df_index],
+                               min_cycle_len=crop_df['min_cycle_len'][crop_df_index], max_cycle_len=crop_df['max_cycle_len'][crop_df_index], plant_height = crop_df['height'][crop_df_index])
+        self.setCropCycleParameters(stage_per=[crop_df['stage_per_1'][crop_df_index], crop_df['stage_per_2'][crop_df_index], crop_df['stage_per_3'][crop_df_index], crop_df['stage_per_4'][crop_df_index]], kc=[crop_df['kc_0'][crop_df_index], crop_df['kc_1'][crop_df_index], crop_df['kc_2']
+                                    [crop_df_index]], kc_all=crop_df['kc_all'][crop_df_index], yloss_f=[crop_df['yloss_f0'][crop_df_index], crop_df['yloss_f1'][crop_df_index], crop_df['yloss_f2'][crop_df_index], crop_df['yloss_f3'][crop_df_index]], yloss_f_all=crop_df['yloss_f_all'][crop_df_index])
+        # perennial = 1, annual = 0
+        if crop_df['annual/perennial flag'][crop_df_index] == 1:
+            self.perennial = True
+        else:
+            self.perennial = False
+
+        # If users provide all TSUM thresholds, TSUM screening
+        if np.any([math.isnan(crop_df['LnS'][crop_df_index]), math.isnan(crop_df['LsO'][crop_df_index]), math.isnan(crop_df['LO'][crop_df_index]), math.isnan(crop_df['HnS'][crop_df_index]), math.isnan(crop_df['HsO'][crop_df_index]), math.isnan(crop_df['HO'][crop_df_index])]):
+            self.set_Tsum_screening = False
+        else:
+            self.setTSumScreening(LnS=crop_df['LnS'][crop_df_index], LsO=crop_df['LsO'][crop_df_index], LO=crop_df['LO'][crop_df_index],
+                                  HnS=crop_df['HnS'][crop_df_index], HsO=crop_df['HsO'][crop_df_index], HO=crop_df['HO'][crop_df_index])
+
+        # releasing memory
+        del (crop_df_index, crop_df)
+
+
+    def setSoilWaterParameters(self, Sa, pc):
+        """This function allow user to set up the parameters related to the soil water storage.
+
+        Args:
+            Sa (float or 2D numpy): Available  soil moisture holding capacity
+            pc (float): Soil water depletion fraction below which ETa<ETo
+        """        
+        self.Sa = Sa  # available soil moisture holding capacity (mm/m) , assumption
+        self.pc = pc  # soil water depletion fraction below which ETa < ETo (from literature)
+
+    
+    
+    """Supporting functions nested within the mandatory functions"""
+
+    def setCropParameters(self, LAI, HI, legume, adaptability, cycle_len, D1, D2, min_temp, aLAI, bLAI, aHI, bHI, min_cycle_len, max_cycle_len, plant_height):
+        """This function allows users to set up the main crop parameters necessary for PyAEZ.
+
+        Args:
+            LAI (float): Leaf Area Index
+            HI (float): Harvest Index
+            legume (binary, yes=1, no=0): Is the crop legume?
+            adaptability (int): Crop adaptability clases (1-4)
+            cycle_len (int): Length of crop cycle
+            D1 (float): Rooting depth at the beginning of the crop cycle [m]
+            D2 (float): Rooting depth after crop maturity [m]
+            min_temp (int or float): minimum temperature requirement of the crop [deg C]
+            aLAI (int or float): alpha LAI adjustment parameter
+            bLAI (int or float): beta LAI adjustment parameter
+            min_cycle_len (int): minimum cycle length [days]
+            max_cycle_len (int): maximum cycle length [days]
+            plant_height (int or float): plant height [m]
+        """
+        self.LAi = LAI  # leaf area index
+        self.HI = HI  # harvest index
+        self.legume = legume  # binary value
+        self.adaptability = adaptability  # one of [1,2,3,4] classes
+        self.cycle_len = cycle_len  # length of growing period
+        self.D1 = D1  # rooting depth 1 (m)
+        self.D2 = D2  # rooting depth 2 (m)
+        self.min_temp = min_temp  # minimum temperature
+        self.aLAI = aLAI
+        self.bLAI = bLAI
+        self.aHI = aHI
+        self.bHI = bHI
+        self.min_cycle_len = min_cycle_len
+        self.max_cycle_len = max_cycle_len
+        self.plant_height= plant_height
+
+    def setCropCycleParameters(self, stage_per, kc, kc_all, yloss_f, yloss_f_all):
+        self.d_per = stage_per  # Percentage for D1, D2, D3, D4 stages
+        self.kc = kc  # 3 crop water requirements for initial, reproductive, the end of the maturation stages
+        self.kc_all = kc_all  # crop water requirements for entire growth cycle
+        self.yloss_f = yloss_f  # yield loss for D1, D2, D3, D4
+        self.yloss_f_all = yloss_f_all  # yield loss for entire growth cycle
+
+    
+    
+    '''Additional optional functions'''
+
+    # set mask of study area, this is optional
+    def setStudyAreaMask(self, admin_mask, no_data_value):
+        """Set clipping mask of the area of interest (optional)
+
+        Args:
+            admin_mask (2D NumPy/Binary): mask to extract only region of interest
+            no_data_value (int): pixels with this value will be omitted during PyAEZ calculations
+        Return:
+            None.
+        """
+        self.im_mask = admin_mask
+        self.nodata_val = no_data_value
+        self.set_mask = True
+
+    def getThermalClimate(self):
+        """Classification of rainfall and temperature seasonality into thermal climate classes
+
+        Returns:
+            2D NumPy: Thermal Climate classification
+        """
+        # Note that currently, this thermal climate is designed only for the northern hemisphere, southern hemisphere is not implemented yet.
+        thermal_climate = np.zeros(
+            (self.im_height, self.im_width), dtype=np.int8)
+
+        for i_row in range(self.im_height):
+            for i_col in range(self.im_width):
+
+                if self.set_mask:
+                    if self.im_mask[i_row, i_col] == self.nodata_val:
+                        continue
+
+                # converting daily to monthly
+                obj_utilities = UtilitiesCalc.UtilitiesCalc()
+                meanT_monthly_sealevel = obj_utilities.averageDailyToMonthly(
+                    self.meanT_daily_sealevel[i_row, i_col, :])
+                meanT_monthly = obj_utilities.averageDailyToMonthly(
+                    self.meanT_daily[i_row, i_col, :])
+                P_by_PET_monthly = obj_utilities.averageDailyToMonthly(
+                    self.P_by_PET_daily[i_row, i_col, :])
+
+                if self.set_mask:
+                    if self.im_mask[i_row, i_col] == self.nodata_val:
+                        continue
+
+                # Seasonal parameters
+                summer_PET0 = np.sum(P_by_PET_monthly[3:9])
+                winter_PET0 = np.sum(
+                    [P_by_PET_monthly[9::], P_by_PET_monthly[0:3]])
+                Ta_diff = np.max(meanT_monthly_sealevel) - \
+                    np.min(meanT_monthly_sealevel)
+
+                # Tropics
+                if np.min(meanT_monthly_sealevel) >= 18. and Ta_diff < 15.:
+                    if np.mean(meanT_monthly) < 20.:
+                        thermal_climate[i_row, i_col] = 2  # Tropical highland
+                    else:
+                        thermal_climate[i_row, i_col] = 1  # Tropical lowland
+
+                # SubTropic
+                elif np.min(meanT_monthly_sealevel) >= 5. and np.sum(meanT_monthly_sealevel >= 10) >= 8:
+                    if np.sum(self.totalPrec_daily[i_row, i_col, :]) < 250:
+                        # 'Subtropics Low Rainfall
+                        thermal_climate[i_row, i_col] = 3
+                    elif self.latitude[i_row, i_col] >= 0:
+                        if summer_PET0 >= winter_PET0:
+                            # Subtropics Summer Rainfall
+                            thermal_climate[i_row, i_col] = 4
+                        else:
+                            # Subtropics Winter Rainfall
+                            thermal_climate[i_row, i_col] = 5
+                    else:
+                        if summer_PET0 >= winter_PET0:
+                            # Subtropics Winter Rainfall
+                            thermal_climate[i_row, i_col] = 5
+                        else:
+                            # Subtropics Summer Rainfall
+                            thermal_climate[i_row, i_col] = 4
+
+                # Temperate
+                elif np.sum(meanT_monthly_sealevel >= 10) >= 4:
+                    if Ta_diff <= 20:
+                        # Oceanic Temperate
+                        thermal_climate[i_row, i_col] = 6
+                    elif Ta_diff <= 35:
+                        # Sub-Continental Temperate
+                        thermal_climate[i_row, i_col] = 7
+                    else:
+                        # Continental Temperate
+                        thermal_climate[i_row, i_col] = 8
+
+                elif np.sum(meanT_monthly_sealevel >= 10) >= 1:
+                    # Boreal
+                    if Ta_diff <= 20:
+                        # Oceanic Boreal
+                        thermal_climate[i_row, i_col] = 9
+                    elif Ta_diff <= 35:
+                        # Sub-Continental Boreal
+                        thermal_climate[i_row, i_col] = 10
+                    else:
+                        # Continental Boreal
+                        thermal_climate[i_row, i_col] = 11
+                else:
+                    # Arctic
+                    thermal_climate[i_row, i_col] = 12
+
+        if self.set_mask:
+            return np.where(self.im_mask, thermal_climate, np.nan)
+        else:
+            return thermal_climate
+    
+    def getThermalLGP5(self):
+        """Calculate Thermal Length of Growing Period (LGPt) with 
+        temperature threshold of 5 degree Celcius
+
+        Returns:
+            2D numpy: The accumulated number of days with daily mean 
+                      temperature is above 5 degree Celcius
+        """
+        lgpt5 = np.sum(self.meanT_daily >= 5, axis=2)
+        if self.set_mask:
+            lgpt5 = np.where(self.im_mask, lgpt5, np.nan)
+
+        self.lgpt5 = lgpt5.copy()
+        return lgpt5
+
+    def getThermalLGP10(self):
+        """Calculate Thermal Length of Growing Period (LGPt) with
+        temperature threshold of 10 degree Celcius
+
+        Returns:
+            2D numpy: The accumulated number of days with daily mean
+                      temperature is above 10 degree Celcius
+        """
+
+        lgpt10 = np.sum(self.meanT_daily >= 10, axis=2)
+        if self.set_mask:
+            lgpt10 = np.where(self.im_mask, lgpt10, np.nan)
+
+        self.lgpt10 = lgpt10.copy()
+        return lgpt10
+    
+    def getLGP(self, Sa=100., D=1.):
+        """Calculate length of growing period (LGP)
+
+        Args:
+            Sa (float, optional): Available soil moisture holding capacity [mm/m]. Defaults to 100..
+            D (float, optional): Rooting depth. Defaults to 1..
+
+        Returns:
+           2D NumPy: Length of Growing Period
+        """
+        # ============================
+        kc_list = np.array([0.0, 0.1, 0.2, 0.5, 1.0])
+        # ============================
+        Txsnm = 0.  # Txsnm - snow melt temperature threshold
+        Fsnm = 5.5  # Fsnm - snow melting coefficient
+        Sb_old = 0.
+        Wb_old = 0.
+        # ============================
+        Tx365 = self.maxT_daily.copy()
+        Ta365 = self.meanT_daily.copy()
+        Pcp365 = self.totalPrec_daily.copy()
+        self.Eto365 = self.pet_daily.copy()  # Eto
+        self.Etm365 = np.zeros(Tx365.shape)
+        self.Eta365 = np.zeros(Tx365.shape)
+        self.Sb365 = np.zeros(Tx365.shape)
+        self.Wb365 = np.zeros(Tx365.shape)
+        self.Wx365 = np.zeros(Tx365.shape)
+        self.kc365 = np.zeros(Tx365.shape)
+        meanT_daily_new = np.zeros(Tx365.shape)
+        self.maxT_daily_new = np.zeros(Tx365.shape)
+        lgp_tot = np.zeros((self.im_height, self.im_width))
+        # ============================
+        for i_row in range(self.im_height):
+            for i_col in range(self.im_width):
+
+                lgpt5_point = self.lgpt5[i_row, i_col]
+
+                totalPrec_monthly = UtilitiesCalc.UtilitiesCalc().averageDailyToMonthly(
+                    self.totalPrec_daily[i_row, i_col, :])
+                meanT_daily_point = Ta365[i_row, i_col, :]
+                istart0, istart1 = LGPCalc.rainPeak(
+                    totalPrec_monthly, meanT_daily_point, lgpt5_point)
+                # ----------------------------------
+                if self.set_mask:
+                    if self.im_mask[i_row, i_col] == self.nodata_val:
+                        continue
+
+                for doy in range(0, 365):
+                    p = LGPCalc.psh(
+                        0., self.Eto365[i_row, i_col, doy])
+                    Eta_new, Etm_new, Wb_new, Wx_new, Sb_new, kc_new = LGPCalc.EtaCalc(
+                        np.float64(Tx365[i_row, i_col, doy]), np.float64(
+                            Ta365[i_row, i_col, doy]),
+                        # Ta365[i_row, i_col, doy]),
+                        np.float64(Pcp365[i_row, i_col, doy]), Txsnm, Fsnm, np.float64(
+                            self.Eto365[i_row, i_col, doy]),
+                        Wb_old, Sb_old, doy, istart0, istart1,
+                        Sa, D, p, kc_list, lgpt5_point)
+
+                    if Eta_new < 0.:
+                        Eta_new = 0.
+
+                    self.Eta365[i_row, i_col, doy] = Eta_new
+                    self.Etm365[i_row, i_col, doy] = Etm_new
+                    self.Wb365[i_row, i_col, doy] = Wb_new
+                    self.Wx365[i_row, i_col, doy] = Wx_new
+                    self.Sb365[i_row, i_col, doy] = Sb_new
+                    self.kc365[i_row, i_col, doy] = kc_new
+
+                    Wb_old = Wb_new
+                    Sb_old = Sb_new
+        # ============================================
+        for i_row in range(self.im_height):
+            for i_col in range(self.im_width):
+                if self.set_mask:
+                    if self.im_mask[i_row, i_col] == self.nodata_val:
+                        continue
+                Etm365X = np.append(
+                    self.Etm365[i_row, i_col, :], self.Etm365[i_row, i_col, :])
+                Eta365X = np.append(
+                    self.Eta365[i_row, i_col, :], self.Eta365[i_row, i_col, :])
+                islgp = LGPCalc.islgpt(self.meanT_daily[i_row, i_col, :])
+                xx = LGPCalc.val10day(Eta365X)
+                yy = LGPCalc.val10day(Etm365X)
+                lgp_whole = xx[:365]/yy[:365]
+                count = 0
+                for i in range(len(lgp_whole)):
+                    if islgp[i] == 1 and lgp_whole[i] >= 0.4:
+                        count = count+1
+
+                lgp_tot[i_row, i_col] = count
+
+        if self.set_mask:
+            return np.where(self.im_mask, lgp_tot, np.nan)
+        else:
+            return lgp_tot
+
+    def ImportLGPandLGPT(self, lgp, lgpt5, lgpt10):
+        """
+        Mandatory step of input data required for crop simulation.
+        This function is run before the actual crop simulation.
+
+        Parameters
+        ----------
+        lgp : 2-D numpy array
+            Length of Growing Period.
+        lgpt5 : 2-D numpy array
+            Temperature Growing Period at 5℃ threshold.
+        lgpt10 : 2-D numpy array
+            Temperature Growing Period at 10℃ threshold.
+
+        Returns
+        -------
+        None.
+
+        """
+        self.LGP = lgp
+        self.LGPT5 = lgpt5
+        self.LGPT10 = lgpt10
+
+    def adjustForPerennialCrop(self,  cycle_len, aLAI, bLAI, aHI, bHI, rain_or_irr):
+        """If a perennial crop is introduced, PyAEZ will perform adjustment 
+        on the Leaf Area Index (LAI) and the Harvest Index (HI) based 
+        on the effective growing period.
+
+        Args:
+            aLAI (int): alpha coefficient for LAI
+            bLAI (int): beta coefficient for LAI
+            aHI (int): alpha coefficient for HI
+            bHI (int): beta coefficient for HI
+        """        
+        if rain_or_irr == 'rain':
+            # leaf area index adjustment for perennial crops
+            self.LAi_rain = self.LAi * ((cycle_len-aLAI)/bLAI)
+            # harvest index adjustment for perennial crops
+            self.HI_rain = self.HI * ((cycle_len-aHI)/bHI)
+
+        if rain_or_irr == 'irr':
+            # leaf area index adjustment for perennial crops
+            self.LAi_irr = self.LAi * ((cycle_len-aLAI)/bLAI)
+            # harvest index adjustment for perennial crops
+            self.HI_irr = self.HI * ((cycle_len-aHI)/bHI)
+
+    """ Thermal Screening functions (Optional)"""
+
+    def setThermalClimateScreening(self, t_climate, no_t_climate):
+        """
+        The thermal screening function omit out user-specified thermal climate classes
+        not suitable for a particular crop for crop simulation. Using this optional 
+        function will activate application of thermal climate screening in crop cycle simulation.
+    
+
+        Parameters
+        ----------
+        t_climate : 2-D numpy array
+            Thermal Climate.
+        no_t_climate : list
+            A list of thermal climate classes not suitable for crop simulation.
+
+        Returns
+        -------
+        None.
+
+        """
+        self.t_climate = t_climate
+        self.no_t_climate = no_t_climate  # list of unsuitable thermal climate
+
+        self.set_tclimate_screening = True
+
+    # set suitability screening, this is also optional
+    def setLGPTScreening(self, no_lgpt, optm_lgpt):
+        """Set screening parameters for thermal growing period (LGPt)
+
+        Args:
+            no_lgpt (3-item list): 3 'not suitable' LGPt conditions
+            optm_lgpt (3-item list): 3 'optimum' LGPt conditions
+        """        
+        self.no_lgpt = no_lgpt
+        self.optm_lgpt = optm_lgpt
+
+        self.set_lgpt_screening = True
+
+    def setTSumScreening(self, LnS, LsO, LO, HnS, HsO, HO):
+        """
+        This thermal screening corresponds to Type A constraint (TSUM Screeing) of GAEZ which
+        uses six TSUM thresholds for optimal, sub-optimal and not suitable conditions. Using 
+        this optional function will activate application of TSUM screening in crop cycle simulation.
+        
+
+        Parameters
+        ----------
+        LnS : Integer
+            Lower boundary of not-suitable accumulated heat unit range.
+        LsO : Integer
+            Lower boundary of sub-optimal accumulated heat unit range.
+        LO : Integer
+            Lower boundary of optimal accumulated heat unit range.
+        HnS : Integer
+            Upper boundary of not-suitable accumulated heat range.
+        HsO : Integer
+            Upper boundary of sub-optimal accumulated heat range.
+        HO : Integer
+            Upper boundary of not-suitable accumulated heat range.
+
+        Returns
+        -------
+        None.
+
+        """
+        self.LnS = int(LnS)  # Lower boundary/ not suitable
+        self.LsO = int(LsO)  # Lower boundary/ sub optimal
+        self.LO = int(LO)  # Lower boundary / optimal
+        self.HnS = int(HnS)  # Upper boundary/ not suitable
+        self.HsO = int(HsO)  # Upper boundary / sub-optimal
+        self.HO = int(HO)  # Upper boundary / optimal
+        self.set_Tsum_screening = True
+
+    def setPermafrostScreening(self, permafrost_class):
+
+        self.permafrost_class = permafrost_class  # permafrost class 2D numpy array
+        self.set_Permafrost_screening = True
+
+    def setCropSpecificRule(self, file_path, crop_name):
+        """
+        Optional function initiates the Crop Specific Rule (Temperature Profile 
+        Constraint) on the existing crop based on user-specified constraint rules.
+
+        Parameters
+        ----------
+        file_path : xlsx
+            The file path of excel sheet where the Type B constraint rules are provided.
+        crop_name : String
+            Unique name of crop to consider. The name must be the same provided in excel sheet.
+
+
+        Returns
+        -------
+        None.
+
+        """
+
+        data = pd.read_excel(file_path)
+        self.crop_name = crop_name
+
+        self.data = data.loc[data['Crop'] == self.crop_name]
+
+        self.setTypeBConstraint = True
+
+        # releasing data
+        del (data)
+
+    """ The main functions of MODULE II: Crop Simulation"""
+
+    def simulateCropCycle(self, start_doy=1, end_doy=365, step_doy=1, leap_year=False):
+        """Running the crop cycle calculation/simulation.
+
+        Args:
+            start_doy (int, optional): Starting Julian day for simulating period. Defaults to 1.
+            end_doy (int, optional): Ending Julian day for simulating period. Defaults to 365.
+            step_doy (int, optional): Spacing (in days) between 2 adjacent crop simulations. Defaults to 1.
+            leap_year (bool, optional): whether or not the simulating year is a leap year. Defaults to False.
+
+        """        
+
+        # just a counter to keep track of progress
+        count_pixel_completed = 0
+        total = self.im_height * self.im_width
+        # this stores final result
+        self.final_yield_rainfed = np.zeros((self.im_height, self.im_width))
+        self.final_yield_irrig = np.zeros((self.im_height, self.im_width))
+        self.crop_calender_irr = np.zeros(
+            (self.im_height, self.im_width), dtype=int)
+        self.crop_calender_rain = np.zeros(
+            (self.im_height, self.im_width), dtype=int)
+        
+        
+        self.fc2 = np.zeros((self.im_height, self.im_width))
+        self.fc1_rain = np.zeros((self.im_height, self.im_width))
+        self.fc1_irr = np.zeros((self.im_height, self.im_width))
+
+
+        for i_row in range(self.im_height):
+
+            for i_col in range(self.im_width):
+
+                # check current location (pixel) is outside of study area or not. if it's outside of study area goes to next location (pixel)
+                # Those unsuitable
+                if self.set_mask:
+                    if self.im_mask[i_row, i_col] == self.nodata_val:
+                        count_pixel_completed = count_pixel_completed + 1
+                        print('\rDone %: ' + str(round(count_pixel_completed /
+                        total*100, 2)), end='\r')
+                        continue
+
+                # 2. Permafrost screening
+                if self.set_Permafrost_screening:
+                    if np.logical_or(self.permafrost_class[i_row, i_col] == 1, self.permafrost_class[i_row, i_col] == 2):
+                        count_pixel_completed = count_pixel_completed + 1
+                        print('\rDone %: ' + str(round(count_pixel_completed /
+                        total*100, 2)), end='\r')
+                        continue
+
+                # Thermal Climate Screening
+                if self.set_tclimate_screening:
+                    if self.t_climate[i_row, i_col] in self.no_t_climate:
+                        count_pixel_completed = count_pixel_completed + 1
+                        
+                        print('\rDone %: ' + str(round(count_pixel_completed /
+                        total*100, 2)), end='\r')
+                        continue
+                
+                """Cycle length checking for rainfed and irrigated annuals.
+                    Concerns with LGPt5 (irrigated) and LGP (rainfed)"""
+                if not self.perennial:
+
+                    "Harvest Index and Leaf Area Index are not adjusted."
+                    self.LAi_rain = self.LAi
+                    self.HI_rain = self.HI
+
+                    self.LAi_irr = self.LAi
+                    self.HI_irr = self.HI
+                    
+                    # for irrigated conditions
+                    # In real simulation, this pixel would be omitted out
+                    if int(self.LGPT5[i_row, i_col]) < self.min_cycle_len:
+                        self.cycle_len_irr = 0
+                    else:
+                        self.cycle_len_irr = self.cycle_len
+                    
+                    # for rainfed condition
+                    # In real simulation, this pixel would be omitted out for 
+                    if int(self.LGP[i_row, i_col]) < self.min_cycle_len:
+                        self.cycle_len_rain = 0
+                    else:
+                        self.cycle_len_rain = self.cycle_len
+                    
+                else:
+                    """Cycle length checking for rainfed and irrigated perennials.
+                    Concerns with LGPt5 (irrigated) and LGP (rainfed)"""
+
+                    """Adjustment of cycle length, LAI and HI for Perennials"""
+                    self.set_adjustment = True
+
+                    """ Adjustment for RAINFED conditions"""
+                    if int(self.LGP[i_row, i_col]) < self.min_cycle_len:
+                        self.cycle_len_rain = 0
+                        
+                    else:
+                        # effective cycle length will be our cycle length
+                        self.cycle_len_rain = min(int(self.LGP[i_row, i_col]), self.max_cycle_len)
+
+                        self.adjustForPerennialCrop(
+                                self.cycle_len_rain, aLAI=self.aLAI, bLAI=self.bLAI, aHI=self.aHI, bHI=self.bHI, rain_or_irr='rain')
+                        
+                        if self.cycle_len_rain < self.min_cycle_len:
+                            self.cycle_len_rain = -1
+                                
+                
+                    """ Adjustment for IRRIGATED conditions"""
+                    """Use LGPT5 for minimum temperatures less than 8. Use LGPT10 for temperature greater than 8."""
+                    # effective cycle length will be our cycle length
+                    if self.min_temp <= 8:
+                        if int(self.LGPT5[i_row, i_col]) < self.min_cycle_len:
+                            self.cycle_len_irr = 0
+                        else:
+                            self.cycle_len_irr = min(int(self.LGPT5[i_row, i_col]), self.max_cycle_len)
+                    elif self.min_temp >8:
+                        if int(self.LGPT10[i_row, i_col]) < self.min_cycle_len:
+                            self.cycle_len_irr = 0
+                        else:
+                            self.cycle_len_irr = min(int(self.LGPT10[i_row, i_col]), self.max_cycle_len)
+                    
+                    self.adjustForPerennialCrop(
+                            self.cycle_len_irr , aLAI=self.aLAI, bLAI=self.bLAI, aHI=self.aHI, bHI=self.bHI, rain_or_irr='irr')
+                    
+                    if self.cycle_len_irr < self.min_cycle_len:
+                        self.cycle_len_irr = -1
+                
+
+                count_pixel_completed = count_pixel_completed + 1       
+                # this allows handing leap and non-leap year differently. This is only relevant for monthly data because this value will be used in interpolations.
+                # In case of daily data, length of vector will be taken as number of days in  a year.
+                if leap_year:
+                    days_in_year = 366
+                else:
+                    days_in_year = 365
+
+                # extract climate data for particular location. And if climate data are monthly data, they are interpolated as daily data
+                if self.set_monthly:
+                    obj_utilities = UtilitiesCalc.UtilitiesCalc()
+
+                    minT_daily_point = obj_utilities.interpMonthlyToDaily(
+                        self.minT_monthly[i_row, i_col, :], 1, days_in_year)
+                    maxT_daily_point = obj_utilities.interpMonthlyToDaily(
+                        self.maxT_monthly[i_row, i_col, :], 1, days_in_year)
+                    shortRad_daily_point = obj_utilities.interpMonthlyToDaily(
+                        self.shortRad_monthly[i_row, i_col, :],  1, days_in_year, no_minus_values=True)
+                    wind2m_daily_point = obj_utilities.interpMonthlyToDaily(
+                        self.wind2m_monthly[i_row, i_col, :],  1, days_in_year, no_minus_values=True)
+                    totalPrec_daily_point = obj_utilities.interpMonthlyToDaily(
+                        self.totalPrec_monthly[i_row, i_col, :],  1, days_in_year, no_minus_values=True)
+                    rel_humidity_daily_point = obj_utilities.interpMonthlyToDaily(
+                        self.rel_humidity_monthly[i_row, i_col, :],  1, days_in_year, no_minus_values=True)
+                else:
+                    minT_daily_point = self.minT_daily[i_row, i_col, :]
+                    maxT_daily_point = self.maxT_daily[i_row, i_col, :]
+                    shortRad_daily_point = self.shortRad_daily[i_row, i_col, :]
+                    wind2m_daily_point = self.wind2m_daily[i_row, i_col, :]
+                    totalPrec_daily_point = self.totalPrec_daily[i_row, i_col, :]
+                    rel_humidity_daily_point = self.rel_humidity_daily[i_row, i_col, :]
+                    
+
+                # calculate ETO for full year for particular location (pixel) 7#
+                obj_eto = ETOCalc.ETOCalc(
+                    1, minT_daily_point.shape[0], self.latitude[i_row, i_col], self.elevation[i_row, i_col])
+
+                # 7. New Modification
+                shortRad_daily_point_MJm2day = (shortRad_daily_point*3600*24)/1000000 # convert w/m2 to MJ/m2/day (Correct)
+
+                # 7. Minor change for validation purposes: shortRad_daily_point is replaced in shortRad_dailyy_point_MJm2day. (Sunshine hour data for KB Etocalc)
+                obj_eto.setClimateData(minT_daily_point, maxT_daily_point,
+                                       wind2m_daily_point, shortRad_daily_point_MJm2day, rel_humidity_daily_point)
+                pet_daily_point = obj_eto.calculateETO()
+
+                # Empty arrays that stores yield estimations and fc1 and fc2 of all cycles per particular location (pixel)
+                yield_of_all_crop_cycles_rainfed = np.empty(0, dtype= np.float16)
+                yield_of_all_crop_cycles_irrig = np.empty(0, dtype= np.float16)
+
+                fc1_rain_lst = np.empty(0, dtype= np.float16)
+                fc1_irr_lst = np.empty(0, dtype= np.float16)
+
+                fc2_lst = np.empty(0, dtype= np.float16)
+
+
+                """ Calculation of each individual day's yield for rainfed and irrigated conditions"""
+
+                for i_cycle in range(start_doy-1, end_doy, step_doy):
+
+                    """Check if the first day of a cycle meets minimum temperature requirement. If not, all outputs will be zero.
+                        And iterates to next cycle."""
+                    if (minT_daily_point[i_cycle]+maxT_daily_point[i_cycle])/2 < self.min_temp:
+                        est_yield_moisture_limited = 0.
+                        fc1_rain = 0.
+                        fc1_irr =0.
+                        fc2_value = 0.
+                        est_yield_irrigated = 0.
+
+                        yield_of_all_crop_cycles_rainfed = np.append(yield_of_all_crop_cycles_rainfed, 0.)
+                        yield_of_all_crop_cycles_irrig = np.append(yield_of_all_crop_cycles_irrig, 0.)
+                        fc1_rain_lst = np.append(fc1_rain_lst, 0.)
+                        fc1_irr_lst = np.append(fc1_irr_lst, 0.)
+                        fc2_lst = np.append(fc2_lst, 0.)
+                        continue
+                    
+                    """Repeat the climate data two times and concatenate for computational convenience. If perennial, the cycle length
+                            will be different for separate conditions"""
+                    minT_daily_2year = np.tile(minT_daily_point, 2)
+                    maxT_daily_2year = np.tile(maxT_daily_point, 2)
+                    shortRad_daily_2year = np.tile(shortRad_daily_point, 2)
+                    wind2m_daily_2year = np.tile(wind2m_daily_point,2)
+                    totalPrec_daily_2year = np.tile(totalPrec_daily_point, 2)
+                    pet_daily_2year = np.tile(pet_daily_point, 2)
+                    
+                    if self.cycle_len_rain in[-1,0]:
+                        est_yield_moisture_limited = 0.
+                        fc1_rain = 0.
+                        fc2_value = 0.
+                    else:
+                        """ Time slicing tiled climate data with corresponding cycle lengths for rainfed and irrigated conditions"""
+                        """For rainfed"""
+
+                        # extract climate data within the season to pass in to calculation classes
+                        minT_daily_season_rain = minT_daily_2year[i_cycle: i_cycle +
+                                                                    int(self.cycle_len_rain)-1]
+                        maxT_daily_season_rain = maxT_daily_2year[i_cycle: i_cycle +
+                                                                    int(self.cycle_len_rain)-1]
+                        shortRad_daily_season_rain = shortRad_daily_2year[
+                            i_cycle: i_cycle+int(self.cycle_len_rain)-1]
+                        pet_daily_season_rain = pet_daily_2year[
+                            i_cycle: i_cycle+int(self.cycle_len_rain)-1]
+                        totalPrec_daily_season_rain = totalPrec_daily_2year[
+                            i_cycle: i_cycle+int(self.cycle_len_rain)-1]
+                        wind_sp_daily_season_rain = wind2m_daily_2year[
+                            i_cycle: i_cycle+int(self.cycle_len_rain)-1]
+                        
+                        """Creating Thermal Screening object classes for perennial RAINFED conditions"""
+                        obj_screening_rain = ThermalScreening.ThermalScreening()
+                        """ For Perennials, 365 days of climate data will be used for Thermal Screening.
+                            For Annuals, climate data within crop-specific cycle length will be used for Thermal Screening."""
+                        if self.perennial:
+                            obj_screening_rain.setClimateData(
+                                minT_daily_2year[i_cycle: i_cycle+365-1], maxT_daily_2year[i_cycle: i_cycle+365-1])
+                        else:
+                            obj_screening_rain.setClimateData(
+                                minT_daily_season_rain, maxT_daily_season_rain)
+                        
+
+                        if self.set_lgpt_screening:
+                            obj_screening_rain.setLGPTScreening(
+                                no_lgpt=self.no_lgpt, optm_lgpt=self.optm_lgpt)
+
+                        # TSUM Screening
+                        if self.set_Tsum_screening:
+                            obj_screening_rain.setTSumScreening(
+                                LnS=self.LnS, LsO=self.LsO, LO=self.LO, HnS=self.HnS, HsO=self.HsO, HO=self.HO)
+
+                        # Crop-Specific Rule Screening
+                        if self.setTypeBConstraint:
+                            obj_screening_rain.applyTypeBConstraint(
+                                data=self.data, input_temp_profile=obj_screening_rain.tprofile, perennial_flag= self.perennial)
+
+                        # Initial set up value for fc1 RAINFED
+                        fc1_rain = 1.
+                        fc1_rain = obj_screening_rain.getReductionFactor2()  # fc1 for rainfed condition
+                        
+                        if fc1_rain == 0.:
+                            est_yield_moisture_limited = 0.
+                            fc1_rain = 0.
+                            fc2_value = 0.
+                        else:
+
+                            """If fc1 RAINFED IS NOT ZERO >>> BIOMASS RAINFED STARTS"""
+                            obj_maxyield_rain = BioMassCalc.BioMassCalc(
+                                i_cycle+1, i_cycle+1+self.cycle_len_rain-1, self.latitude[i_row, i_col])
+                            obj_maxyield_rain.setClimateData(
+                                minT_daily_season_rain, maxT_daily_season_rain, shortRad_daily_season_rain)
+                            obj_maxyield_rain.setCropParameters(
+                                self.LAi_rain, self.HI_rain, self.legume, self.adaptability)
+                            obj_maxyield_rain.calculateBioMass()
+                            est_yield_rainfed = obj_maxyield_rain.calculateYield()
+
+                            # reduce thermal screening factor
+                            est_yield_rainfed = est_yield_rainfed * fc1_rain
+
+                            """ For Annual RAINFED, crop water requirements are calculated in full procedures.
+                                For Perennial RAINFED, procedures related with yield loss factors are omitted out.
+                                """
+                            fc2_value = 1.
+                            
+                            obj_cropwat = CropWatCalc.CropWatCalc(
+                                i_cycle+1, i_cycle+1+self.cycle_len_rain-1, perennial_flag = self.perennial)
+                            obj_cropwat.setClimateData(
+                                pet_daily_season_rain, totalPrec_daily_season_rain, wind_sp_daily_season_rain, 
+                                minT_daily_season_rain, maxT_daily_season_rain)
+                            
+                            # check Sa is a raster or single value and extract Sa value accordingly
+                            if len(np.array(self.Sa).shape) == 2:
+                                Sa_temp = self.Sa[i_row, i_col]
+                            else:
+                                Sa_temp = self.Sa
+                            obj_cropwat.setCropParameters(self.d_per, self.kc, self.kc_all, self.yloss_f,
+                                                            self.yloss_f_all, est_yield_rainfed, self.D1, self.D2, Sa_temp, self.pc, self.plant_height)
+                            est_yield_moisture_limited = obj_cropwat.calculateMoistureLimitedYield()
+
+                            fc2_value = obj_cropwat.getfc2factormap()
+
+                    yield_of_all_crop_cycles_rainfed = np.append(yield_of_all_crop_cycles_rainfed, est_yield_moisture_limited)
+                    fc2_lst = np.append(fc2_lst, fc2_value)
+                    fc1_rain_lst = np.append(fc1_rain_lst, fc1_rain)
+
+                    """Error checking code snippet"""
+                    if est_yield_moisture_limited == None or est_yield_moisture_limited == np.nan:
+                        raise Exception('Crop Water Yield not returned. Row_{}_col_{}_Cycle_{}'.format(i_row, i_col, i_cycle))
+                    if fc2_value == None or fc2_value == np.nan:
+                        raise Exception('fc2 value not returned. Row_{}_col_{}_Cycle_{}'.format(i_row, i_col, i_cycle))
+                    if len(fc1_rain_lst) != i_cycle+1 or fc1_rain == None or fc1_rain == np.nan:
+                        raise Exception('Fc1 rain not properly appended. Row_{}_col_{}_Cycle_{}'.format(i_row, i_col, i_cycle))
+                    if len(yield_of_all_crop_cycles_rainfed) != i_cycle+1:
+                        raise Exception('Rainfed yield list not properly appended') 
+                    if len(fc2_lst) != i_cycle+1:
+                        raise Exception('Fc2 list not appended properly. Row_{}_col_{}_Cycle_{}'.format(i_row, i_col, i_cycle))
+
+
+                    ##########################
+                    if self.cycle_len_irr in [-1, 0]:
+                        est_yield_irrigated = 0.
+                        fc1_irr = 0.
+                    else:
+                            
+                        # extract climate data within the season to pass in to calculation classes
+                        minT_daily_season_irr = minT_daily_2year[i_cycle: i_cycle +
+                                                                    int(self.cycle_len_irr)-1]
+                        maxT_daily_season_irr = maxT_daily_2year[i_cycle: i_cycle +
+                                                                    int(self.cycle_len_irr)-1]
+                        shortRad_daily_season_irr = shortRad_daily_2year[
+                            i_cycle: i_cycle+int(self.cycle_len_irr)-1]
+                        pet_daily_season_irr = pet_daily_2year[
+                            i_cycle: i_cycle+int(self.cycle_len_irr)-1]
+                        totalPrec_daily_season_irr = totalPrec_daily_2year[
+                            i_cycle: i_cycle+int(self.cycle_len_irr)-1]
+                        
+                        """Creating Thermal Screening object classes for perennial RAINFED conditions"""
+                        obj_screening_irr = ThermalScreening.ThermalScreening()
+                        
+                        """ For Perennials, 365 days of climate data will be used for Thermal Screening.
+                        For Annuals, climate data within crop-specific cycle length will be used for Thermal Screening."""
+                        if self.perennial:
+                            obj_screening_irr.setClimateData(
+                                minT_daily_2year[i_cycle: i_cycle+365-1], maxT_daily_2year[i_cycle: i_cycle+365-1])
+                        else:
+                            obj_screening_irr.setClimateData(
+                                minT_daily_season_irr, maxT_daily_season_irr)
+
+                        if self.set_lgpt_screening:
+                            obj_screening_irr.setLGPTScreening(
+                                no_lgpt=self.no_lgpt, optm_lgpt=self.optm_lgpt)
+
+                        # TSUM Screening
+                        if self.set_Tsum_screening:
+                            obj_screening_irr.setTSumScreening(
+                                LnS=self.LnS, LsO=self.LsO, LO=self.LO, HnS=self.HnS, HsO=self.HsO, HO=self.HO)
+
+                        # Crop-Specific Rule Screening
+                        if self.setTypeBConstraint:
+                            obj_screening_irr.applyTypeBConstraint(
+                                data=self.data, input_temp_profile=obj_screening_irr.tprofile, perennial_flag= self.perennial)
+
+                        # Initial set up value for fc1 RAINFED
+                        fc1_irr = 1.
+
+                        fc1_irr = obj_screening_irr.getReductionFactor2()  # fc1 for rainfed condition
+
+                
+                        if fc1_irr == 0.:
+                            est_yield_irrigated = 0.
+                        else:
+                            """If fc1 IRRIGATED IS NOT ZERO >>> BIOMASS IRRIGATED STARTS"""
+                            obj_maxyield_irr = BioMassCalc.BioMassCalc(
+                                i_cycle+1, i_cycle+1+self.cycle_len_irr-1, self.latitude[i_row, i_col])
+                            obj_maxyield_irr.setClimateData(
+                                minT_daily_season_irr, maxT_daily_season_irr, shortRad_daily_season_irr)
+                            obj_maxyield_irr.setCropParameters(
+                                self.LAi_irr, self.HI_irr, self.legume, self.adaptability)
+                            obj_maxyield_irr.calculateBioMass()
+                            est_yield_irrigated = obj_maxyield_irr.calculateYield()
+
+                            # reduce thermal screening factor
+                            est_yield_irrigated = est_yield_irrigated * fc1_irr
+
+                    yield_of_all_crop_cycles_irrig = np.append(yield_of_all_crop_cycles_irrig, est_yield_irrigated)
+                    fc1_irr_lst = np.append(fc1_irr_lst, fc1_irr)
+
+                    # Error raising
+                    if est_yield_irrigated == None or est_yield_irrigated== np.nan:
+                        raise Exception('Biomass Yield for irrigated not returned. Row_{}_col_{}_Cycle_{}'.format(i_row, i_col, i_cycle))
+
+                    if len(yield_of_all_crop_cycles_irrig) != i_cycle+1:
+                        raise Exception('Irrigated yield list not properly appended. Row_{}_col_{}_Cycle_{}'.format(i_row, i_col, i_cycle))
+                                
+                    if len(fc1_irr_lst) != i_cycle+1 or fc1_irr == None or fc1_irr == np.nan:
+                        raise Exception('Fc1 irr not properly appended. Row_{}_col_{}_Cycle_{}'.format(i_row, i_col, i_cycle))
+                    
+                    if len(fc1_irr_lst)!= i_cycle+1 or fc1_rain == None or fc1_rain == np.nan:
+                        raise Exception('Fc1 irr not properly appended. Row_{}_col_{}_Cycle_{}'.format(i_row, i_col, i_cycle))
+
+
+
+
+                """Getting Maximum Attainable Yield from the list for irrigated and rainfed conditions and the Crop Calendar"""
+
+                # get agro-climatic yield and crop calendar for IRRIGATED condition
+                if np.logical_and(len(yield_of_all_crop_cycles_irrig) == len(fc1_irr_lst), len(yield_of_all_crop_cycles_irrig) == len(fc1_irr_lst)):
+
+                    self.final_yield_irrig[i_row, i_col] = np.max(yield_of_all_crop_cycles_irrig) # Maximum attainable yield
+
+                    # Array index where maximum yield is obtained
+                    i = np.where(yield_of_all_crop_cycles_irrig == np.max(yield_of_all_crop_cycles_irrig))[0][0] # index of maximum yield
+
+                    self.crop_calender_irr[i_row, i_col] = int(i+1)*step_doy # Crop calendar for irrigated condition
+
+                    self.fc1_irr[i_row, i_col] = fc1_irr_lst[i] # fc1 irrigated for the specific crop calendar DOY
+
+                # get agro-climatic yield and crop calendar for RAINFED condition
+                if np.logical_and(len(yield_of_all_crop_cycles_rainfed) == len(fc1_rain_lst), len(yield_of_all_crop_cycles_rainfed) == len(fc1_rain_lst)):
+                    self.final_yield_rainfed[i_row, i_col] = np.max(yield_of_all_crop_cycles_rainfed) # Maximum attainable yield
+
+                    i1 = np.where(yield_of_all_crop_cycles_rainfed == np.max(yield_of_all_crop_cycles_rainfed))[0][0] # index of maximum yield
+                    
+                    self.crop_calender_rain[i_row, i_col] = int(i1+1) * step_doy # Crop calendar for rainfed condition
+                    
+                    self.fc1_rain[i_row, i_col] = fc1_rain_lst[i1]
+                    
+                    # if not self.perennial:
+                    self.fc2[i_row, i_col] = fc2_lst[i1]
+
+
+                print('\rDone %: ' + str(round(count_pixel_completed / total*100, 2)), end='\r')
+        
+        print('\nSimulations Completed !')
+
+    def getEstimatedYieldRainfed(self):
+        """Estimation of Maximum Yield for Rainfed scenario
+
+        Returns:
+            2D NumPy: the maximum attainable yield under the provided climate conditions, 
+                      under rain-fed conditions [kg/ha]
+        """        
+        return self.final_yield_rainfed
+
+    def getEstimatedYieldIrrigated(self):
+        """Estimation of Maximum Yield for Irrigated scenario
+
+        Returns:
+            2D NumPy: the maximum attainable yield under the provided climate conditions, 
+                      under irrigated conditions [kg/ha]
+        """
+        return self.final_yield_irrig
+
+    def getOptimumCycleStartDateIrrigated(self):
+        """
+        Function for optimum starting date for irrigated condition.
+
+        Returns
+        -------
+        TYPE: 2-D numpy array.
+            Optimum starting date for irrigated condition.
+
+        """
+        return self.crop_calender_irr
+
+    def getOptimumCycleStartDateRainfed(self):
+        """
+        Function for optimum starting date for rainfed condition.
+
+        Returns
+        -------
+        TYPE: 2-D numpy array.
+            Optimum starting date for rainfed condition.
+
+        """
+        return self.crop_calender_rain
+
+    def getThermalReductionFactor(self):
+        """
+        Function for thermal reduction factor (fc1) map. For perennial crop,
+        the function produces a list of fc1 maps for both conditions. Only one 
+        fc1 map is produced for non-perennial crops, representing both rainfed 
+        and irrigated conditions
+
+        Returns
+        -------
+        TYPE: A python list of 2-D numpy arrays: [fc1 rainfed, fc1 irrigated] 
+        or a 2-D numpy array.
+            Thermal reduction factor map (fc1) for corresponding conditions.
+
+        """
+        return [self.fc1_rain, self.fc1_irr]
+
+    def getMoistureReductionFactor(self):
+        """
+        Function for reduction factor map due to moisture deficit (fc2) for 
+        rainfed condition. Only fc2 map is produced for non-perennial crops.
+        
+        Returns
+        -------
+        TYPE: 2-D numpy array
+            Reduction factor due to moisture deficit (fc2).
+
+        """
+
+        return self.fc2
+
+    def AirFrostIndexandPermafrostEvaluation(self):
+        """
+        The function calculates the air frost index which is used for evaluation of 
+        occurrence of continuous or discontinuous permafrost condtions executed in 
+        GAEZ v4. Two outputs of numerical air frost index and classified reference
+        permafrost zones are returned. If mask layer is inserted, the function will
+        automatically mask user-defined pixels out of the calculation 
+
+        Returns:
+        air_frost_index/permafrost : a python list: [air frost number, permafrost classes]
+
+        """
+        fi = np.zeros((self.im_height, self.im_width), dtype=float)
+        permafrost = np.zeros((self.im_height, self.im_width), dtype=int)
+        ddt = np.zeros((self.im_height, self.im_width),
+                       dtype=float)  # thawing index
+        ddf = np.zeros((self.im_height, self.im_width),
+                       dtype=float)  # freezing index
+        meanT_gt_0 = self.meanT_daily.copy()
+        meanT_le_0 = self.meanT_daily.copy()
+
+        # removing all negative temperatures for summation
+        meanT_gt_0[meanT_gt_0 <= 0] = 0
+        # removing all positive temperatures for summation
+        meanT_le_0[meanT_gt_0 > 0] = 0
+        ddt = np.sum(meanT_gt_0, axis=2)
+        ddf = - np.sum(meanT_le_0, axis=2)
+        fi = np.sqrt(ddf)/(np.sqrt(ddf) + np.sqrt(ddt))
+        # now, we will classify the permafrost zones (Reference: GAEZ v4 model documentation: Pg35 -37)
+        for i_row in range(self.im_height):
+            for i_col in range(self.im_width):
+                if self.set_mask:
+                    if self.im_mask[i_row, i_col] == self.nodata_val:
+                        continue
+                # Continuous Permafrost Class
+                if fi[i_row, i_col] > 0.625:
+                    permafrost[i_row, i_col] = 1
+
+                # Discontinuous Permafrost Class
+                if fi[i_row, i_col] > 0.57 and fi[i_row, i_col] < 0.625:
+                    permafrost[i_row, i_col] = 2
+
+                # Sporadic Permafrost Class
+                if fi[i_row, i_col] > 0.495 and fi[i_row, i_col] < 0.57:
+                    permafrost[i_row, i_col] = 3
+
+                # No Permafrost Class
+                if fi[i_row, i_col] < 0.495:
+                    permafrost[i_row, i_col] = 4
+        # to remove the division by zero, the nan values will be converted into
+        fi = np.nan_to_num(fi)
+
+        if self.set_mask:
+            return [np.ma.masked_array(fi, mask=self.im_mask == 0), np.ma.masked_array(permafrost, mask=self.im_mask == 0)]
+        else:
+            return [fi, permafrost]
+
+#----------------- End of file -------------------------#